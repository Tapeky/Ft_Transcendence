--- conflicted
+++ resolved
@@ -7,67 +7,12 @@
 help:
 	@echo "Available targets: help dev prod build stop clean logs logs-backend logs-frontend shell-backend shell-frontend db-reset"
 
-<<<<<<< HEAD
-setup: ## Configuration initiale du projet
-=======
 setup:
 	@echo "Initial setup..."
 	@if [ ! -f $(ENV_FILE) ]; then cp .env.example .env; echo ".env created"; fi
->>>>>>> 48e5786e
 	@mkdir -p db ssl logs
 	@echo "Directories created"
 
-<<<<<<< HEAD
-dev: setup ## Lance l'environnement de développement
-	@echo "🚀 Lancement en mode développement..."
-	docker compose --file $(COMPOSE_FILE_DEV) up --build
-
-prod: setup ## Lance l'environnement de production
-	@echo "🚀 Lancement en mode production..."
-	docker compose --file $(COMPOSE_FILE_PROD) up -d --build
-
-build: ## Rebuild les images sans cache
-	@echo "🔨 Rebuild des images..."
-	docker compose build --no-cache
-
-stop: ## Arrête tous les conteneurs
-	@echo "⏹️ Arrêt des conteneurs..."
-	docker compose down
-
-clean: ## Nettoie les conteneurs, images et volumes
-	@echo "🧹 Nettoyage..."
-	docker compose down -v --rmi all
-	docker system prune -f
-
-logs: ## Affiche les logs en temps réel
-	docker compose logs -f
-
-logs-backend: ## Affiche les logs du backend
-	docker compose logs -f backend
-
-logs-frontend: ## Affiche les logs du frontend
-	docker compose logs -f frontend
-
-shell-backend: ## Ouvre un shell dans le conteneur backend
-	docker compose exec backend sh
-
-shell-frontend: ## Ouvre un shell dans le conteneur frontend
-	docker compose exec frontend sh
-
-db-reset: ## Remet à zéro la base de données
-	@echo "🗑️ Reset de la base de données..."
-	docker compose exec backend npm run db:reset
-
-db-migrate: ## Lance les migrations
-	docker compose exec backend npm run db:migrate
-
-db-migrate-github: ## Lance la migration GitHub
-	@echo "🔄 Migration GitHub..."
-	docker compose exec backend npm run db:migrate:github
-
-db-seed: ## Lance le seeding de la DB
-	docker compose exec backend npm run db:seed
-=======
 dev: setup
 	@echo "Starting development..."
 	docker-compose -f $(COMPOSE_FILE_DEV) up --build
@@ -106,5 +51,4 @@
 
 db-reset:
 	@echo "Resetting database..."
-	docker-compose exec backend npm run db:reset
->>>>>>> 48e5786e
+	docker-compose exec backend npm run db:reset