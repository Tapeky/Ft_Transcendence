--- conflicted
+++ resolved
@@ -20,14 +20,11 @@
     if (this.db) {
       return this.db;
     }
-<<<<<<< HEAD
     
     try {
-      // Créer le dossier db s'il n'existe pas
       const dbDir = path.dirname(dbPath);
       await fs.mkdir(dbDir, { recursive: true });
       
-      // Ouvrir la base de données
       this.db = await open({
         filename: dbPath,
         driver: sqlite3.Database
@@ -42,52 +39,26 @@
       console.error('❌ Erreur de connexion à la base de données:', error);
       throw error;
     }
-=======
-
-    const dbDir = path.dirname(dbPath);
-    await fs.mkdir(dbDir, { recursive: true });
-
-    this.db = await open({
-      filename: dbPath,
-      driver: sqlite3.Database,
-    });
-
-    await this.db.exec('PRAGMA foreign_keys = ON;');
-
-    return this.db;
->>>>>>> 48e5786e
   }
 
   async initialize(): Promise<void> {
     if (!this.db) {
       throw new Error('Database not connected');
     }
-<<<<<<< HEAD
     
     try {
-      // Lire et exécuter le schéma
       const schemaPath = path.join(__dirname, 'schema.sql');
       const schema = await fs.readFile(schemaPath, 'utf8');
       
       await this.db.exec(schema);
       console.log('✅ Schéma de base de données initialisé');
       
-      // Ajouter des données de test si nécessaire
       await this.seedIfEmpty();
       
     } catch (error: unknown) {
       console.error('❌ Erreur d\'initialisation de la base de données:', error);
       throw error;
     }
-=======
-
-    const schemaPath = path.join(__dirname, 'schema.sql');
-    const schema = await fs.readFile(schemaPath, 'utf8');
-
-    await this.db.exec(schema);
-
-    await this.seedIfEmpty();
->>>>>>> 48e5786e
   }
 
   private async seedIfEmpty(): Promise<void> {
