--- conflicted
+++ resolved
@@ -4,13 +4,7 @@
 import { UserRepository } from '../repositories/UserRepository';
 import { WebSocketManager } from './WebSocketManager';
 import { MessageRouter } from './MessageRouter';
-<<<<<<< HEAD
-import { GameManager } from './game_manager';
 import { Input } from '../game/Input';
-import { simpleGameInvites } from './SimpleGameInvites';
-=======
-import { Input } from '../game/Input';
->>>>>>> 94c17e32
 import { FriendPongInvites } from './FriendPongInvites';
 import { SimplePongManager } from './SimplePongManager';
 
@@ -21,23 +15,6 @@
 
 export function setupWebSocket(server: FastifyInstance) {
   const wsManager = WebSocketManager.getInstance();
-<<<<<<< HEAD
-  const gameManager = GameManager.instance;
-  const friendPongInvites = new FriendPongInvites(wsManager);
-  const simplePongManager = SimplePongManager.getInstance();
-
-  simplePongManager.setWebSocketManager(wsManager);
-
-  server.decorate('friendPongInvites', friendPongInvites);
-  server.decorate('websocketManager', wsManager);
-
-  const extendedServer = server as FastifyWithPongServices;
-  const messageRouter = new MessageRouter(extendedServer, wsManager, gameManager);
-
-  simpleGameInvites.setWebSocketManager(wsManager);
-
-  gameManager.registerLoop();
-=======
   const friendPongInvites = new FriendPongInvites(wsManager);
   const simplePongManager = SimplePongManager.getInstance();
 
@@ -48,7 +25,6 @@
 
   const extendedServer = server as FastifyWithPongServices;
   const messageRouter = new MessageRouter(extendedServer, wsManager);
->>>>>>> 94c17e32
 
   server.register(async function (server) {
     server.get('/ws', { websocket: true }, async (connection: SocketStream, req) => {
@@ -75,7 +51,6 @@
 
           simplePongManager.handlePlayerDisconnect(userId);
           wsManager.removeUser(userId);
-          simpleGameInvites.removeUser(userId);
         }
       });
 
@@ -83,12 +58,7 @@
         const { userId } = userState;
         if (userId) {
           simplePongManager.handlePlayerDisconnect(userId);
-<<<<<<< HEAD
-
-=======
->>>>>>> 94c17e32
           wsManager.removeUser(userId);
-          simpleGameInvites.removeUser(userId);
         }
       });
 
