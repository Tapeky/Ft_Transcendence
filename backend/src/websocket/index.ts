--- conflicted
+++ resolved
@@ -10,65 +10,9 @@
 import { FriendPongInvites } from './FriendPongInvites';
 import { SimplePongManager } from './SimplePongManager';
 
-<<<<<<< HEAD
-interface ConnectedUser {
-  id: number;
-  username: string;
-  socket: SocketStream;
-}
-
-class WebSocketManager {
-  private static instance: WebSocketManager;
-  private connectedUsers: Map<number, ConnectedUser> = new Map();
-
-  static getInstance(): WebSocketManager {
-    if (!WebSocketManager.instance) {
-      WebSocketManager.instance = new WebSocketManager();
-    }
-    return WebSocketManager.instance;
-  }
-
-  addUser(userId: number, username: string, socket: SocketStream) {
-    this.connectedUsers.set(userId, { id: userId, username, socket });
-    console.log(`Utilisateur ${username} connecté via WebSocket`);
-  }
-
-  removeUser(userId: number) {
-    const user = this.connectedUsers.get(userId);
-    if (user) {
-      this.connectedUsers.delete(userId);
-      console.log(`Utilisateur ${user.username} déconnecté`);
-    }
-  }
-
-  sendToUser(userId: number, message: any) {
-    const user = this.connectedUsers.get(userId);
-    if (user) {
-      try {
-        user.socket.socket.send(JSON.stringify(message));
-      } catch (error: unknown) {
-        console.error(`Erreur envoi message à ${userId}:`, error);
-        this.removeUser(userId);
-      }
-    }
-  }
-
-  getConnectedUsers(): ConnectedUser[] {
-    return Array.from(this.connectedUsers.values());
-  }
-
-  getUser(userId: number) {
-    return this.connectedUsers.get(userId);
-  }
-
-  hasUser(userId: number) {
-    return userId in this.connectedUsers;
-  }
-=======
 interface FastifyWithPongServices extends FastifyInstance {
   friendPongInvites: FriendPongInvites;
   websocketManager: WebSocketManager;
->>>>>>> db572754
 }
 
 export function setupWebSocket(server: FastifyInstance) {
@@ -98,153 +42,7 @@
       };
 
       connection.socket.on('message', async (data: any) => {
-<<<<<<< HEAD
-        try {
-          const message = JSON.parse(data.toString());
-          
-          switch (message.type) {
-            case 'auth':
-              // Authentification via token JWT
-              try {
-                const decoded = server.jwt.verify(message.token) as any;
-                const db = DatabaseManager.getInstance().getDb();
-                const userRepo = new UserRepository(db);
-                const user = await userRepo.findById(decoded.id);
-                
-                if (user) {
-                  userId = user.id;
-                  username = user.username;
-                  
-                  // Mettre à jour le statut en ligne
-                  await userRepo.updateOnlineStatus(userId, true);
-                  
-                  // Ajouter l'utilisateur aux connexions actives
-                  wsManager.addUser(userId, username, connection);
-                  
-                  // Confirmer l'authentification
-                  connection.socket.send(JSON.stringify({
-                    type: 'auth_success',
-                    data: { userId, username }
-                  }));
-                } else {
-                  connection.socket.send(JSON.stringify({
-                    type: 'auth_error',
-                    message: 'Utilisateur non trouvé'
-                  }));
-                }
-              } catch (error: unknown) {
-                connection.socket.send(JSON.stringify({
-                  type: 'auth_error',
-                  message: 'Token invalide'
-                }));
-              }
-              break;
-
-            case 'ping':
-              // Heartbeat
-              connection.socket.send(JSON.stringify({ type: 'pong' }));
-              break;
-
-            case 'chat_message':
-              // Message de chat basique
-              if (userId && message.toUserId && message.message) {
-                wsManager.sendToUser(message.toUserId, {
-                  type: 'chat_message',
-                  data: {
-                    from: { id: userId, username },
-                    message: message.message,
-                    timestamp: new Date().toISOString()
-                  }
-                });
-              }
-              break;
-            
-            case 'start_game':
-              if (userId && typeof message.opponentId === 'number') {
-                if (message.opponentId == userId) {
-                  connection.socket.send(JSON.stringify({
-                    type: 'err_self',
-                    message: 'Vous ne pouvez pas vous combattre vous-même !!'
-                  }));
-                  break;
-                }
-                if (GameManager.instance.getFromPlayerId(userId)) {
-                  connection.socket.send(JSON.stringify({
-                    type: 'err_game_started',
-                    message: 'Vous êtes déjà en partie !!'
-                  }));
-                  break;
-                }
-                const db = DatabaseManager.getInstance().getDb();
-                const userRepo = new UserRepository(db);
-                const user = await userRepo.findById(message.opponentId);
-                if (!user) {
-                  connection.socket.send(JSON.stringify({
-                    type: 'err_unknown_id',
-                    message: 'Cet identifiant n\'est pas associé à un utilisateur !!'
-                  }));
-                  break;
-                }
-                const opponent = wsManager.getUser(message.opponentId);
-                if (!opponent) {
-                  connection.socket.send(JSON.stringify({
-                    type: 'err_user_offline',
-                    message: 'Cet utilisateur n\'est pas en ligne !!'
-                  }));
-                  break;
-                }
-                if (GameManager.instance.getFromPlayerId(message.opponentId)) {
-                  connection.socket.send(JSON.stringify({
-                    type: 'err_game_started',
-                    message: 'Une partie est déjà en cours pour ce joueur'
-                  }));
-                  break;
-                }
-
-                userInput.reset();
-                const id = gameManager.startGame(userId, message.opponentId, connection.socket, opponent.socket.socket);
-                connection.socket.send(JSON.stringify({
-                  type: 'success',
-                  data: { gameId: id }
-                }));
-              }
-              break;
-            
-            case 'update_input':
-              if (userId && message.input
-                  && typeof message.input.up === 'boolean' && typeof message.input.down === 'boolean') {
-                const game = gameManager.getFromPlayerId(userId);
-                if (!game) {
-                  connection.socket.send(JSON.stringify({
-                    type: 'err_not_in_game',
-                    message: 'Ce joueur n\'est pas en partie !'
-                  }));
-                }
-                else {
-                  userInput.up = message.input.up;
-                  userInput.down = message.input.down;
-                  game.updateInput(userId, userInput);
-                  // is it necessary to send a success message ?
-                }
-              }
-              break;
-
-            default:
-              connection.socket.send(JSON.stringify({
-                type: 'error',
-                message: 'Type de message non reconnu'
-              }));
-          }
-        } catch (error: unknown) {
-          console.error('Erreur traitement message WebSocket:', error);
-          connection.socket.send(JSON.stringify({
-            type: 'error',
-            message: 'Erreur lors du traitement du message'
-          }));
-        }
-=======
         await messageRouter.handleMessage(connection, data, userState);
->>>>>>> db572754
       });
 
       connection.socket.on('close', async () => {
@@ -254,17 +52,11 @@
             const db = DatabaseManager.getInstance().getDb();
             const userRepo = new UserRepository(db);
             await userRepo.updateOnlineStatus(userId, false);
-<<<<<<< HEAD
           } catch (error: unknown) {
             console.error('Erreur mise à jour statut hors ligne:', error);
           }
-          
-=======
-          } catch (error) {}
 
           simplePongManager.handlePlayerDisconnect(userId);
-
->>>>>>> db572754
           wsManager.removeUser(userId);
           simpleGameInvites.removeUser(userId);
         }
