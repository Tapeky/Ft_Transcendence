--- conflicted
+++ resolved
@@ -24,12 +24,8 @@
       username: user.username,
       email: user.email,
     };
-<<<<<<< HEAD
     
   } catch (error: unknown) {
-=======
-  } catch (error) {
->>>>>>> 48e5786e
     return reply.status(401).send({
       success: false,
       error: "Token d'authentification invalide",
