--- conflicted
+++ resolved
@@ -12,10 +12,6 @@
 import { setupRoutes } from './routes';
 import { setupMiddleware } from './middleware';
 import { setupWebSocket } from './websocket';
-<<<<<<< HEAD
-import { GameManager } from './websocket/game_manager';
-=======
->>>>>>> 94c17e32
 import { VaultService } from './vault/vault';
 
 
@@ -211,11 +207,7 @@
       }
     }, 5 * 60 * 1000);
 
-<<<<<<< HEAD
-    GameManager.instance.registerLoop();
-=======
     // SimplePongManager now handles all games automatically
->>>>>>> 94c17e32
   } catch (err) {
     server.log.error('❌ Erreur de démarrage du serveur:'+ (err instanceof Error ? err.message : String(err)));
     process.exit(1);
