import { FastifyInstance } from 'fastify';
import { authRoutes } from './auth';
import { userRoutes } from './users';
import { matchRoutes } from './matches';
import { profileRoutes } from './profile';
import { friendRoutes } from './friends';
import { avatarsRoutes } from './avatars';
import { chatRoutes } from './chat';
<<<<<<< HEAD
import gameInviteRoutes from './game-invites';
=======
>>>>>>> 94c17e32
import { localTournamentRoutes } from './local-tournament';
import { delete_accountRoutes } from './profile';

export async function setupRoutes(server: FastifyInstance) {
  await server.register(
    async function (server) {
      await server.register(authRoutes, { prefix: '/auth' });

      await server.register(userRoutes, { prefix: '/users' });

      await server.register(matchRoutes, { prefix: '/matches' });

     await server.register(async (server) => {
        await profileRoutes(server);
        await delete_accountRoutes(server);
      }, { prefix: '/profile' });

      await server.register(friendRoutes, { prefix: '/friends' });

      await server.register(avatarsRoutes, { prefix: '/avatars' });

      await server.register(chatRoutes, { prefix: '/chat' });

<<<<<<< HEAD
      await server.register(gameInviteRoutes, { prefix: '/game-invites' });

=======
>>>>>>> 94c17e32
      await server.register(localTournamentRoutes, { prefix: '/local-tournaments' });
    },
    { prefix: '/api' }
  );
}<|MERGE_RESOLUTION|>--- conflicted
+++ resolved
@@ -6,10 +6,6 @@
 import { friendRoutes } from './friends';
 import { avatarsRoutes } from './avatars';
 import { chatRoutes } from './chat';
-<<<<<<< HEAD
-import gameInviteRoutes from './game-invites';
-=======
->>>>>>> 94c17e32
 import { localTournamentRoutes } from './local-tournament';
 import { delete_accountRoutes } from './profile';
 
@@ -33,11 +29,6 @@
 
       await server.register(chatRoutes, { prefix: '/chat' });
 
-<<<<<<< HEAD
-      await server.register(gameInviteRoutes, { prefix: '/game-invites' });
-
-=======
->>>>>>> 94c17e32
       await server.register(localTournamentRoutes, { prefix: '/local-tournaments' });
     },
     { prefix: '/api' }
