--- conflicted
+++ resolved
@@ -8,173 +8,6 @@
 import path from 'path';
 
 export async function avatarsRoutes(fastify: FastifyInstance) {
-<<<<<<< HEAD
-	const db = DatabaseManager.getInstance().getDb();
-	const userRepo = new UserRepository(db);
-	// GET /api/avatars - Liste des avatars disponibles
-	fastify.get('/', async (request: FastifyRequest, reply: FastifyReply) => {
-		try {
-			// Dicebear API sert a generer des avatars
-			const avatars = [
-				{
-					id: 'default',
-					name: 'default',
-					url: 'https://api.dicebear.com/7.x/avataaars/svg?seed=default&backgroundColor=b6e3f4'
-				},
-				{
-					id: 'avatar-1',
-					name: 'Avatar Style 1',
-					url: 'https://api.dicebear.com/7.x/avataaars/svg?seed=gaming1&backgroundColor=c0aede'
-				},
-				{
-					id: 'avatar-2', 
-					name: 'Avatar Style 2',
-					url: 'https://api.dicebear.com/7.x/avataaars/svg?seed=gaming2&backgroundColor=d1d4f9'
-				},
-				{
-					id: 'avatar-3',
-					name: 'Avatar Style 3',
-					url: 'https://api.dicebear.com/7.x/avataaars/svg?seed=gaming3&backgroundColor=fecaca'
-				}
-			];
-
-			reply.send({
-				success: true,
-				data: avatars,
-				message: 'liste des avatars récupérée avec succès'
-			});
-
-		} catch (error: any) {
-			request.log.error('Error fetching avatars:', error);
-			reply.status(500).send({
-				success: false,
-				error: 'Internal Server Error'
-			});
-		}
-	});
-
-	// PUT /api/avatars/set - Changer l'avatar de l'utilisateur
-	fastify.put('/set', {
-		preHandler: [
-			authenticateToken,
-			validateInput({
-				body: {
-					avatar_id: { required: true, type: 'string' }
-				}
-			})
-		]
-	}, async (request: FastifyRequest, reply: FastifyReply) => {
-		try {
-			const currentUser = request.user as { id: number; username: string; email: string };
-			const { avatar_id } = request.body as { avatar_id: string };
-
-			// Liste des avatars valides
-			const validAvatars = ['default', 'avatar-1', 'avatar-2', 'avatar-3'];
-			
-			if (!validAvatars.includes(avatar_id)) {
-				return reply.status(400).send({
-					success: false,
-					error: 'Avatar invalide'
-				});
-			}
-
-			// Générer l'URL de l'avatar sélectionné
-			const avatarUrls: Record<string, string> = {
-				'default': 'https://api.dicebear.com/7.x/avataaars/svg?seed=default&backgroundColor=b6e3f4',
-				'avatar-1': 'https://api.dicebear.com/7.x/avataaars/svg?seed=gaming1&backgroundColor=c0aede',
-				'avatar-2': 'https://api.dicebear.com/7.x/avataaars/svg?seed=gaming2&backgroundColor=d1d4f9',
-				'avatar-3': 'https://api.dicebear.com/7.x/avataaars/svg?seed=gaming3&backgroundColor=fecaca'
-			};
-
-			// Mettre à jour en base de données
-			await userRepo.updateProfile(currentUser.id, { avatar_url: avatarUrls[avatar_id] });
-
-			reply.send({
-				success: true,
-				message: 'Avatar mis a jour avec succes',
-				data: {
-					avatar_id,
-					avatar_url: avatarUrls[avatar_id]
-				}
-			});
-
-		} catch (error: any) {
-			request.log.error('Error updating avatar:', error);
-			reply.status(500).send({
-				success: false,
-				error: 'Internal Server Error'
-			});
-		}
-	});
-
-	// POST /api/avatars/upload - Upload d'un avatar personnalisé
-	fastify.post('/upload', {
-		preHandler: [authenticateToken, validateImageUpload]
-	}, async (request: FastifyRequest, reply: FastifyReply) => {
-		try {
-			const currentUser = request.user as { id: number; username: string; email: string };
-			const { buffer, mimetype } = (request as any).fileData;
-
-			// create a unique filename
-			const timestamp = Date.now();
-			const extension =	mimetype === 'image/jpeg' ? 'jpg' : 
-						   		mimetype === 'image/png' ? 'png' : 'webp';
-			const filename = `avatar_${currentUser.id}_${timestamp}.${extension}`;
-			
-			// re cree le dossier si il a été supprimé
-			const uploadsDir = path.join(__dirname, '../../uploads/avatars');
-			await fs.mkdir(uploadsDir, { recursive: true });
-			
-			// Sharp permet de redimensionner et compresser l'image
-			const processedBuffer = await sharp(buffer)
-				.resize(200, 200, { 
-					fit: 'cover',
-					position: 'center'
-				})
-				.jpeg({ 
-					quality: 85,
-					progressive: true 
-				})
-				.toBuffer();
-
-			// Sauvegarder le fichier dans upoads/avatars
-			const filePath = path.join(uploadsDir, filename);
-			await fs.writeFile(filePath, processedBuffer);
-
-			// URL publique de l'avatar
-			const avatarUrl = `/uploads/avatars/${filename}`;
-
-			try {
-				const currentUserData = await userRepo.findById(currentUser.id);
-				if (currentUserData?.avatar_url && currentUserData.avatar_url.startsWith('/uploads/')) {
-					const oldFilePath = path.join(__dirname, '../../', currentUserData.avatar_url);
-					await fs.unlink(oldFilePath);
-				}
-			} catch (error: unknown) {
-				request.log.warn('Impossible de supprimer l\'ancien avatar:', error);
-			}
-
-			// update bdd
-			await userRepo.updateProfile(currentUser.id, { avatar_url: avatarUrl });
-
-			reply.send({
-				success: true,
-				message: 'Avatar uploadé avec succès',
-				data: {
-					avatar_url: avatarUrl,
-					filename: filename
-				}
-			});
-
-		} catch (error: any) {
-			request.log.error('Error uploading avatar:', error);
-			reply.status(500).send({
-				success: false,
-				error: 'Erreur lors de l\'upload de l\'avatar'
-			});
-		}
-	});
-=======
   const db = DatabaseManager.getInstance().getDb();
   const userRepo = new UserRepository(db);
   fastify.get('/', async (request: FastifyRequest, reply: FastifyReply) => {
@@ -313,7 +146,7 @@
             await fs.unlink(oldFilePath);
           }
         } catch (error) {
-          request.log.warn("Impossible de supprimer l'ancien avatar:", error);
+          request.log.warn("Impossible de supprimer l'ancien avatar:" + (error instanceof Error ? error.message : String(error)));
         }
 
         await userRepo.updateProfile(currentUser.id, { avatar_url: avatarUrl });
@@ -335,5 +168,4 @@
       }
     }
   );
->>>>>>> 48e5786e
 }