import { FastifyInstance, FastifyRequest, FastifyReply } from 'fastify';
import { DatabaseManager } from '../database/DatabaseManager';
import { UserRepository } from '../repositories/UserRepository';
<<<<<<< HEAD
import { authenticateToken, validateDisplayname, validateInput } from '../middleware';
import { formatOTPUri, TOTP_DIGITS, getOTP, generateOTPSecret } from '../auth/totp'
import { User } from '../types/database';

const TOTP_TIMEOUT = 10;

const currUsersWaitingForTotp: Map<number, [number, any]> = new Map<number, [number, any]>()
=======
import { authenticateToken, validateDisplayname } from '../middleware';
import { AccountParams } from '../auth/types'


export async function delete_accountRoutes(server: FastifyInstance) {
  const db = DatabaseManager.getInstance().getDb();
  const userRepo = new UserRepository(db);
  server.delete<{ Params: AccountParams }>(
    '/delete_account/:userID',
    {
      preHandler: [authenticateToken],
    },
    async (request: FastifyRequest<{ Params: AccountParams }>, reply: FastifyReply) => {
      try {
        console.log('Delete account request received');
        console.log('Params:', request.params);
        console.log('User from token:', request.user);
        
        const { userID } = request.params;
        
        if (!userID) {
          console.error('No userID in params');
          return reply.status(400).send({
            success: false,
            error: 'User ID is required',
          });
        }
        
        // Verify the authenticated user is deleting their own account
        const currentUser = request.user as { id: number; username: string; email: string };
        
        if (!currentUser || !currentUser.id) {
          console.error('No authenticated user found');
          return reply.status(401).send({
            success: false,
            error: 'User not authenticated',
          });
        }
        
        console.log('Current user ID:', currentUser.id);
        console.log('Target user ID:', Number(userID));
        
        if (currentUser.id !== Number(userID)) {
          console.error('User ID mismatch');
          return reply.status(403).send({
            success: false,
            error: 'Unauthorized to delete this account',
          });
        }
        
        console.log('Attempting to delete user:', userID);
        await userRepo.deleteUser(Number(userID));
        console.log('User deleted successfully');
        
        return reply.send({
          success: true,
          message: 'Account supprime avec succès',
        });
      } catch (error: any) {
        console.error('Error in delete account route:', error);
        console.error('Error stack:', error.stack);
        request.log.error('Erreur suppression de compte:', error);
        return reply.status(500).send({
          success: false,
          error: 'Erreur lors de la suppression du compte',
        });
      }
    }
  )
}
>>>>>>> abde6abc

export async function profileRoutes(server: FastifyInstance) {
  const db = DatabaseManager.getInstance().getDb();
  const userRepo = new UserRepository(db);

  server.patch(
    '/',
    {
      preHandler: [authenticateToken, validateDisplayname],
    },
    async (request: FastifyRequest, reply: FastifyReply) => {
      try {
        const currentUser = request.user as { id: number; username: string; email: string };
        const { display_name } = request.body as { display_name: string };

        const updatedUser = await userRepo.updateProfile(currentUser.id, { display_name });
        reply.send({
          success: true,
          data: {
            display_name: updatedUser.display_name,
          },
          message: 'Profile updated successfully',
        });
      } catch (error: any) {
        request.log.error('Profile update error:', error);
        reply.status(500).send({
          success: false,
          error: 'Profile update error',
        });
      }
    }
  );
  server.post(
    '/setup_2fa',
    {
      preHandler: authenticateToken
    },
    async (request: FastifyRequest, reply: FastifyReply) => {
      try {
        const id = (request.user as {id: number}).id;
        const user = await userRepo.findById(id) as User;

        if (user.has_2fa_enabled) {
          reply.send({
            success: false,
            error: "2FA is already enabled on this account",
          });
          return ;
        }

        const totpSecret = await userRepo.get2faSecretAndCreateIfNull(id);
        const uri = formatOTPUri('Ft_Transcendence', user.email, totpSecret);
        var remainingTime = TOTP_TIMEOUT * 60;
        if (!currUsersWaitingForTotp.has(id)) {
          currUsersWaitingForTotp.set(id, [
            Date.now(),
            setTimeout(() => currUsersWaitingForTotp.delete(id), 60 * 1000 * TOTP_TIMEOUT)
          ]);
        }
        else {
          remainingTime = (TOTP_TIMEOUT * 60) -  Math.floor((Date.now() - currUsersWaitingForTotp.get(id)![0]) / 1000);
        }
        reply.send({
          success: true,
          data: {
            remaining_time: remainingTime,
            totp_uri: uri,
          }
        });
      }
      catch (error: any) {
        request.log.error('Erreur setup 2FA:', error);
        reply.status(500).send({
          success: false,
          error: 'Error while setting up 2FA',
        });
      }
    }
  )
  server.post(
    '/confirm_2fa',
    {
        preHandler: [
        authenticateToken,
        validateInput({
          body: {
            otp: { required: true, type: 'string', minLength: TOTP_DIGITS, maxLength: TOTP_DIGITS }
          },
        }),
      ]
    },
    async (request: FastifyRequest, reply: FastifyReply) => {
      try {
        const id = (request.user as {id: number}).id;
        const user = await userRepo.findById(id) as User;

        if (user.has_2fa_enabled) {
          reply.send({
            success: false,
            error: "2FA is already enabled on this account",
          });
          return ;
        }

        const entry = currUsersWaitingForTotp.get(id);
        if (entry === undefined) {
          reply.send({
            success: false,
            error: "Request to enable 2FA has expired",
          });
          return ;
        }

        const otp = (request.body as {otp: string}).otp;
        const actualOtp = getOTP(user.totp_secret!);
        if (otp == actualOtp) {
          clearTimeout(entry[1]);
          currUsersWaitingForTotp.delete(id);
          userRepo.update2faStatus(id, true)
          reply.send({
            success: true,
            message: '2FA is now enabled !!',
          });
        }
        else {
          reply.send({
            success: false,
            message: 'Invalid One-Time Password !',
          });
        }
      }
      catch (error: any) {
        request.log.error('Erreur setup 2FA:', error);
        reply.status(500).send({
          success: false,
          error: 'Unexpected error enabling 2FA',
        });
      }
    }
  )
  server.post(
    '/disable_2fa',
    {
        preHandler: authenticateToken
    },
    async (request: FastifyRequest, reply: FastifyReply) => {
      try {
        const id = (request.user as {id: number}).id;
        const user = await userRepo.findById(id) as User;

        if (!user.has_2fa_enabled) {
          reply.send({
            success: false,
            error: "2FA is already disabled on this account",
          });
          return ;
        }

        userRepo.update2faStatus(id, false)

        reply.send({
          success: true,
          message: '2FA succesfully disabled',
        });
      }
      catch (error: any) {
        request.log.error('Erreur retirer 2FA:', error);
        reply.status(500).send({
          success: false,
          error: 'Unexpected error disabling 2FA',
        });
      }
    }
  )
}<|MERGE_RESOLUTION|>--- conflicted
+++ resolved
@@ -1,18 +1,14 @@
 import { FastifyInstance, FastifyRequest, FastifyReply } from 'fastify';
 import { DatabaseManager } from '../database/DatabaseManager';
 import { UserRepository } from '../repositories/UserRepository';
-<<<<<<< HEAD
 import { authenticateToken, validateDisplayname, validateInput } from '../middleware';
-import { formatOTPUri, TOTP_DIGITS, getOTP, generateOTPSecret } from '../auth/totp'
+import { formatOTPUri, TOTP_DIGITS, getOTP } from '../auth/totp'
 import { User } from '../types/database';
+import { AccountParams } from '../auth/types'
+
 
 const TOTP_TIMEOUT = 10;
-
 const currUsersWaitingForTotp: Map<number, [number, any]> = new Map<number, [number, any]>()
-=======
-import { authenticateToken, validateDisplayname } from '../middleware';
-import { AccountParams } from '../auth/types'
-
 
 export async function delete_accountRoutes(server: FastifyInstance) {
   const db = DatabaseManager.getInstance().getDb();
@@ -80,7 +76,6 @@
     }
   )
 }
->>>>>>> abde6abc
 
 export async function profileRoutes(server: FastifyInstance) {
   const db = DatabaseManager.getInstance().getDb();
