import { FastifyInstance, FastifyRequest, FastifyReply } from 'fastify';
import { authenticateToken, validateInput } from '../middleware';
import { DatabaseManager } from '../database/DatabaseManager';

interface RecordMatchBody {
  player1_id?: number | null;
  player2_id?: number | null;
  player1_guest_name?: string | null;
  player2_guest_name?: string | null;

  player1_score: number;
  player2_score: number;
  winner_id?: number | null;

  game_type?: string;
  max_score?: number;
  tournament_id?: number | null;

  player1_touched_ball?: number;
  player1_missed_ball?: number;
  player1_touched_ball_in_row?: number;
  player1_missed_ball_in_row?: number;
  player2_touched_ball?: number;
  player2_missed_ball?: number;
  player2_touched_ball_in_row?: number;
  player2_missed_ball_in_row?: number;

  duration_seconds?: number;
  match_data?: string; // JSON pour données supplémentaires
}

interface MatchRecord {
  id: number;
  player1_id?: number | null;
  player2_id?: number | null;
  player1_guest_name?: string | null;
  player2_guest_name?: string | null;
  player1_score: number;
  player2_score: number;
  winner_id?: number | null;
  status: string;
  tournament_id?: number | null;
  started_at?: string | null;
  completed_at?: string | null;
  duration_seconds?: number | null;
  [key: string]: any;
}

interface CreateMatchBody {
  player2_id: number;
  game_type?: string;
  max_score?: number;
}

interface MatchParams {
  id: string;
}

interface MatchResultBody {
  player1_score: number;
  player2_score: number;
  winner_id: number;
}

export async function matchRoutes(server: FastifyInstance) {
  const db = DatabaseManager.getInstance();

  server.post<{ Body: RecordMatchBody }>(
    '/record',
    {
      preHandler: [
        validateInput({
          body: {
            player1_score: { required: true, type: 'number', min: 0 },
            player2_score: { required: true, type: 'number', min: 0 },
            game_type: { type: 'string', enum: ['pong', 'tournament'] },
            max_score: { type: 'number', min: 1, max: 21 },
          },
        }),
      ],
    },
    async (request: FastifyRequest<{ Body: RecordMatchBody }>, reply: FastifyReply) => {
      try {
        const {
          player1_id,
          player2_id,
          player1_guest_name,
          player2_guest_name,
          player1_score,
          player2_score,
          winner_id,
          game_type = 'pong',
          max_score = 3,
          tournament_id,
          duration_seconds,
          player1_touched_ball = 0,
          player1_missed_ball = 0,
          player1_touched_ball_in_row = 0,
          player1_missed_ball_in_row = 0,
          player2_touched_ball = 0,
          player2_missed_ball = 0,
          player2_touched_ball_in_row = 0,
          player2_missed_ball_in_row = 0,
          match_data,
        } = request.body;

        const validationError = await validateMatchData(
          {
            player1_id,
            player2_id,
            player1_guest_name,
            player2_guest_name,
            player1_score,
            player2_score,
            winner_id,
            tournament_id,
          },
          db
        );

        if (validationError) {
          return reply.status(400).send({
            success: false,
            error: validationError,
          });
        }

        const finalP1Id = player1_id || null;
        const finalP2Id = player2_id || null;
        const finalP1GuestName = finalP1Id ? null : player1_guest_name;
        const finalP2GuestName = finalP2Id ? null : player2_guest_name;

        const result = await db.execute(
          `
        INSERT INTO matches (
          player1_id, player2_id, player1_guest_name, player2_guest_name,
          player1_score, player2_score, winner_id, game_type, max_score,
          tournament_id, duration_seconds, status,
          player1_touched_ball, player1_missed_ball, 
          player1_touched_ball_in_row, player1_missed_ball_in_row,
          player2_touched_ball, player2_missed_ball,
          player2_touched_ball_in_row, player2_missed_ball_in_row,
          match_data, completed_at
        ) VALUES (?, ?, ?, ?, ?, ?, ?, ?, ?, ?, ?, 'completed', ?, ?, ?, ?, ?, ?, ?, ?, ?, CURRENT_TIMESTAMP)
      `,
          [
            finalP1Id,
            finalP2Id,
            finalP1GuestName,
            finalP2GuestName,
            player1_score,
            player2_score,
            winner_id,
            game_type,
            max_score,
            tournament_id,
            duration_seconds,
            player1_touched_ball,
            player1_missed_ball,
            player1_touched_ball_in_row,
            player1_missed_ball_in_row,
            player2_touched_ball,
            player2_missed_ball,
            player2_touched_ball_in_row,
            player2_missed_ball_in_row,
            match_data ? JSON.stringify(match_data) : null,
          ]
        );

        const matchId = result.lastID;
        if (!matchId) {
          throw new Error('Failed to get match ID after insert');
        }

        if (finalP1Id) {
          const p1IsWinner = winner_id === finalP1Id;
          await db.execute(
            `
          UPDATE users
          SET total_games = total_games + 1,
              total_wins = total_wins + ?,
              total_losses = total_losses + ?
          WHERE id = ?
        `,
            [p1IsWinner ? 1 : 0, p1IsWinner ? 0 : 1, finalP1Id]
          );
        }

        if (finalP2Id) {
          const p2IsWinner = winner_id === finalP2Id;
          await db.execute(
            `
          UPDATE users
          SET total_games = total_games + 1,
              total_wins = total_wins + ?,
              total_losses = total_losses + ?
          WHERE id = ?
        `,
            [p2IsWinner ? 1 : 0, p2IsWinner ? 0 : 1, finalP2Id]
          );
        }

<<<<<<< HEAD
    } catch (error: unknown) {
      request.log.error('Erreur enregistrement match:', error);
      
      // Gestion d'erreurs spécifiques
      if (error instanceof Error) {
        if (error.message.includes('FOREIGN KEY constraint failed')) {
          return reply.status(400).send({
            success: false,
            error: 'ID joueur invalide'
          });
=======
        if (tournament_id && winner_id) {
          await advanceTournamentBracket(tournament_id, matchId, winner_id, db);
>>>>>>> 48e5786e
        }

        server.log.info(
          `Match recorded: ID=${matchId}, Players=${finalP1Id || finalP1GuestName} vs ${finalP2Id || finalP2GuestName}, Score=${player1_score}-${player2_score}`
        );

        const createdMatch = await getMatchById(matchId, db);

        reply.status(201).send({
          success: true,
          message: 'Match enregistré avec succès',
          data: createdMatch,
        });
      } catch (error) {
        request.log.error('Erreur enregistrement match:', error);

        if (error instanceof Error) {
          if (error.message.includes('FOREIGN KEY constraint failed')) {
            return reply.status(400).send({
              success: false,
              error: 'ID joueur invalide',
            });
          }
          if (error.message.includes('UNIQUE constraint failed')) {
            return reply.status(409).send({
              success: false,
              error: 'Match déjà enregistré',
            });
          }
        }

        reply.status(500).send({
          success: false,
          error: "Erreur lors de l'enregistrement du match",
        });
      }
    }
  );

  server.get(
    '/',
    {
      preHandler: authenticateToken,
    },
    async (request: FastifyRequest, reply: FastifyReply) => {
      try {
        const {
          player_id,
          tournament_id,
          game_type,
          limit = 50,
          offset = 0,
          include_guests = false,
          include_stats = false,
        } = request.query as any;

        const userId = (request as any).user?.id;
        const targetPlayerId = player_id || userId;

        let baseQuery = `
        SELECT m.*, t.name as tournament_name,
               u1.username as player1_username, u1.display_name as player1_display_name, u1.avatar_url as player1_avatar_url,
               u2.username as player2_username, u2.display_name as player2_display_name, u2.avatar_url as player2_avatar_url
      `;

        if (include_stats) {
          baseQuery += `, m.player1_touched_ball, m.player1_missed_ball, 
                        m.player2_touched_ball, m.player2_missed_ball`;
        }

        baseQuery += `
        FROM matches m
        LEFT JOIN users u1 ON m.player1_id = u1.id
        LEFT JOIN users u2 ON m.player2_id = u2.id
        LEFT JOIN tournaments t ON m.tournament_id = t.id
        WHERE (m.player1_id = ? OR m.player2_id = ?)
      `;

        const params = [targetPlayerId, targetPlayerId];

        if (!include_guests) {
          baseQuery += ` AND m.player1_guest_name IS NULL AND m.player2_guest_name IS NULL`;
        }

        if (tournament_id) {
          baseQuery += ` AND m.tournament_id = ?`;
          params.push(tournament_id);
        }

        if (game_type) {
          baseQuery += ` AND m.game_type = ?`;
          params.push(game_type);
        }

<<<<<<< HEAD
    } catch (error: unknown) {
      request.log.error('Erreur récupération matches:', error);
      reply.status(500).send({
        success: false,
        error: 'Erreur lors de la récupération des matches'
      });
    }
  });
=======
        baseQuery += ` ORDER BY m.created_at DESC LIMIT ? OFFSET ?`;
        params.push(limit, offset);
>>>>>>> 48e5786e

        const matches = await db.query(baseQuery, params);

        reply.send({
          success: true,
          data: matches,
          pagination: { limit, offset, total: matches.length },
        });
      } catch (error) {
        request.log.error('Erreur récupération matches:', error);
        reply.status(500).send({
          success: false,
          error: 'Erreur lors de la récupération des matches',
        });
      }
    }
  );

  server.post<{ Body: CreateMatchBody }>(
    '/',
    {
      preHandler: [
        authenticateToken,
        validateInput({
          body: {
            player2_id: { required: true, type: 'number' },
            game_type: { type: 'string' },
            max_score: { type: 'number' },
          },
        }),
      ],
    },
    async (request: FastifyRequest<{ Body: CreateMatchBody }>, reply: FastifyReply) => {
      try {
        const { player2_id, game_type = 'pong', max_score = 3 } = request.body;
        const player1_id = (request as any).user.id;

        if (player1_id === player2_id) {
          return reply.status(400).send({
            success: false,
            error: 'Vous ne pouvez pas jouer contre vous-même',
          });
        }

        const opponent = await db.query(
          `
        SELECT id, username FROM users WHERE id = ?
      `,
          [player2_id]
        );

        if (!opponent.length) {
          return reply.status(404).send({
            success: false,
            error: 'Adversaire non trouvé',
          });
        }

        const result = await db.query(
          `
        INSERT INTO matches (player1_id, player2_id, game_type, max_score, status)
        VALUES (?, ?, ?, ?, 'scheduled')
      `,
          [player1_id, player2_id, game_type, max_score]
        );

        const matchId = (result as any).lastInsertRowid;

        const match = await db.query(
          `
        SELECT m.*, 
               u1.username as player1_username, u1.display_name as player1_display_name, u1.avatar_url as player1_avatar_url,
               u2.username as player2_username, u2.display_name as player2_display_name, u2.avatar_url as player2_avatar_url
        FROM matches m
        LEFT JOIN users u1 ON m.player1_id = u1.id
        LEFT JOIN users u2 ON m.player2_id = u2.id
        WHERE m.id = ?
<<<<<<< HEAD
      `, [matchId]);

      reply.status(201).send({
        success: true,
        data: match[0],
        message: 'Match créé avec succès'
      });
    } catch (error: unknown) {
      request.log.error('Erreur création match:', error);
      reply.status(500).send({
        success: false,
        error: 'Erreur lors de la création du match'
      });
=======
      `,
          [matchId]
        );

        reply.status(201).send({
          success: true,
          data: match[0],
          message: 'Match créé avec succès',
        });
      } catch (error) {
        request.log.error('Erreur création match:', error);
        reply.status(500).send({
          success: false,
          error: 'Erreur lors de la création du match',
        });
      }
>>>>>>> 48e5786e
    }
  );

  server.get('/live', async (request: FastifyRequest, reply: FastifyReply) => {
    try {
      const liveMatches = await db.query(`
        SELECT m.*, t.name as tournament_name,
               u1.username as player1_username, u1.display_name as player1_display_name, u1.avatar_url as player1_avatar_url,
               u2.username as player2_username, u2.display_name as player2_display_name, u2.avatar_url as player2_avatar_url
        FROM matches m
        LEFT JOIN users u1 ON m.player1_id = u1.id
        LEFT JOIN users u2 ON m.player2_id = u2.id  
        LEFT JOIN tournaments t ON m.tournament_id = t.id
        WHERE m.status = 'playing'
        ORDER BY m.started_at DESC
      `);

      reply.send({
        success: true,
        data: liveMatches,
        count: liveMatches.length,
      });
<<<<<<< HEAD

    } catch (error: unknown) {
=======
    } catch (error) {
>>>>>>> 48e5786e
      request.log.error('Erreur matches live:', error);
      reply.status(500).send({
        success: false,
        error: 'Erreur lors de la récupération des matches en cours',
      });
    }
  });

  server.get<{ Params: MatchParams }>(
    '/:id',
    async (request: FastifyRequest<{ Params: MatchParams }>, reply: FastifyReply) => {
      try {
        const matchId = parseInt(request.params.id);
        const match = await getMatchById(matchId, db);

<<<<<<< HEAD
    } catch (error: unknown) {
      request.log.error('Erreur détails match:', error);
      reply.status(500).send({
        success: false,
        error: 'Erreur lors de la récupération du match'
      });
    }
  });

  // PUT /api/matches/:id/result - Enregistrer le résultat
  server.put<{ Params: MatchParams; Body: MatchResultBody }>('/:id/result', {
    preHandler: [
      authenticateToken,
      validateInput({
        body: {
          player1_score: { required: true, type: 'number' },
          player2_score: { required: true, type: 'number' },
          winner_id: { required: true, type: 'number' }
=======
        if (!match) {
          return reply.status(404).send({
            success: false,
            error: 'Match non trouvé',
          });
>>>>>>> 48e5786e
        }

        reply.send({
          success: true,
          data: match,
        });
      } catch (error) {
        request.log.error('Erreur détails match:', error);
        reply.status(500).send({
          success: false,
          error: 'Erreur lors de la récupération du match',
        });
      }
    }
  );

  server.put<{ Params: MatchParams; Body: MatchResultBody }>(
    '/:id/result',
    {
      preHandler: [
        authenticateToken,
        validateInput({
          body: {
            player1_score: { required: true, type: 'number' },
            player2_score: { required: true, type: 'number' },
            winner_id: { required: true, type: 'number' },
          },
        }),
      ],
    },
    async (
      request: FastifyRequest<{ Params: MatchParams; Body: MatchResultBody }>,
      reply: FastifyReply
    ) => {
      try {
        const matchId = parseInt(request.params.id);
        const { player1_score, player2_score, winner_id } = request.body;
        const userId = (request as any).user.id;

        const match = await db.query<MatchRecord>(
          `SELECT * FROM matches WHERE id = ?`,
          [matchId]
        );

        if (!match.length) {
          return reply.status(404).send({
            success: false,
            error: 'Match non trouvé',
          });
        }

        const currentMatch = match[0];

        if (currentMatch.player1_id !== userId && currentMatch.player2_id !== userId) {
          return reply.status(403).send({
            success: false,
            error: "Vous n'êtes pas autorisé à enregistrer ce résultat",
          });
        }

        if (currentMatch.status === 'completed') {
          return reply.status(400).send({
            success: false,
            error: 'Ce match est déjà terminé',
          });
        }

        if (winner_id !== currentMatch.player1_id && winner_id !== currentMatch.player2_id) {
          return reply.status(400).send({
            success: false,
            error: "Le gagnant doit être l'un des deux joueurs",
          });
        }

        const startTime = currentMatch.started_at ? new Date(currentMatch.started_at) : new Date();
        const endTime = new Date();
        const durationSeconds = Math.floor((endTime.getTime() - startTime.getTime()) / 1000);

        await db.query(
          `
        UPDATE matches 
        SET player1_score = ?, player2_score = ?, winner_id = ?, 
            status = 'completed', completed_at = CURRENT_TIMESTAMP,
            duration_seconds = ?
        WHERE id = ?
      `,
          [player1_score, player2_score, winner_id, durationSeconds, matchId]
        );

        if (currentMatch.player1_id) {
          const p1IsWinner = winner_id === currentMatch.player1_id;
          await db.query(
            `
          UPDATE users
          SET total_games = total_games + 1,
              total_wins = total_wins + ?,
              total_losses = total_losses + ?
          WHERE id = ?
        `,
            [p1IsWinner ? 1 : 0, p1IsWinner ? 0 : 1, currentMatch.player1_id]
          );
        }

        if (currentMatch.player2_id) {
          const p2IsWinner = winner_id === currentMatch.player2_id;
          await db.query(
            `
          UPDATE users
          SET total_games = total_games + 1,
              total_wins = total_wins + ?,
              total_losses = total_losses + ?
          WHERE id = ?
        `,
            [p2IsWinner ? 1 : 0, p2IsWinner ? 0 : 1, currentMatch.player2_id]
          );
        }

        if (currentMatch.tournament_id) {
          await advanceTournamentBracket(currentMatch.tournament_id, matchId, winner_id, db);
        }

        const updatedMatch = await db.query(
          `
        SELECT m.*, 
               u1.username as player1_username, u1.display_name as player1_display_name, u1.avatar_url as player1_avatar_url,
               u2.username as player2_username, u2.display_name as player2_display_name, u2.avatar_url as player2_avatar_url
        FROM matches m
        LEFT JOIN users u1 ON m.player1_id = u1.id
        LEFT JOIN users u2 ON m.player2_id = u2.id
        WHERE m.id = ?
<<<<<<< HEAD
      `, [matchId]);

      reply.send({
        success: true,
        data: updatedMatch[0],
        message: 'Résultat enregistré avec succès'
      });
    } catch (error: unknown) {
      request.log.error('Erreur enregistrement résultat:', error);
      reply.status(500).send({
        success: false,
        error: 'Erreur lors de l\'enregistrement du résultat'
      });
    }
  });

  // POST /api/matches/:id/start - Démarrer un match
  server.post<{ Params: MatchParams }>('/:id/start', {
    preHandler: authenticateToken
  }, async (request: FastifyRequest<{ Params: MatchParams }>, reply: FastifyReply) => {
    try {
      const matchId = parseInt(request.params.id);
      const userId = (request as any).user.id;

      const match = await db.query(`
        SELECT * FROM matches WHERE id = ? AND (player1_id = ? OR player2_id = ?)
      `, [matchId, userId, userId]);

      if (!match.length) {
        return reply.status(404).send({
          success: false,
          error: 'Match non trouvé ou accès non autorisé'
=======
      `,
          [matchId]
        );

        reply.send({
          success: true,
          data: updatedMatch[0],
          message: 'Résultat enregistré avec succès',
>>>>>>> 48e5786e
        });
      } catch (error) {
        request.log.error('Erreur enregistrement résultat:', error);
        reply.status(500).send({
          success: false,
          error: "Erreur lors de l'enregistrement du résultat",
        });
      }
    }
  );

  server.post<{ Params: MatchParams }>(
    '/:id/start',
    {
      preHandler: authenticateToken,
    },
    async (request: FastifyRequest<{ Params: MatchParams }>, reply: FastifyReply) => {
      try {
        const matchId = parseInt(request.params.id);
        const userId = (request as any).user.id;

        const match = await db.query<MatchRecord>(
          `SELECT * FROM matches WHERE id = ? AND (player1_id = ? OR player2_id = ?)`,
          [matchId, userId, userId]
        );

        if (!match.length) {
          return reply.status(404).send({
            success: false,
            error: 'Match non trouvé ou accès non autorisé',
          });
        }

        if (match[0].status !== 'scheduled') {
          return reply.status(400).send({
            success: false,
            error: 'Le match ne peut pas être démarré',
          });
        }

        await db.query(
          `
        UPDATE matches 
        SET status = 'playing', started_at = CURRENT_TIMESTAMP
        WHERE id = ?
      `,
          [matchId]
        );

<<<<<<< HEAD
      reply.send({
        success: true,
        message: 'Match démarré'
      });

    } catch (error: unknown) {
      request.log.error('Erreur démarrage match:', error);
      reply.status(500).send({
        success: false,
        error: 'Erreur lors du démarrage du match'
      });
=======
        reply.send({
          success: true,
          message: 'Match démarré',
        });
      } catch (error) {
        request.log.error('Erreur démarrage match:', error);
        reply.status(500).send({
          success: false,
          error: 'Erreur lors du démarrage du match',
        });
      }
>>>>>>> 48e5786e
    }
  );
}

async function validateMatchData(data: any, db: any): Promise<string | null> {
  const {
    player1_id,
    player2_id,
    player1_guest_name,
    player2_guest_name,
    player1_score,
    player2_score,
    winner_id,
    tournament_id,
  } = data;

  if ((!player1_id && !player1_guest_name) || (!player2_id && !player2_guest_name)) {
    return "Chaque joueur doit avoir soit un ID soit un nom d'invité";
  }

  if (player1_id) {
    const user1 = await db.query('SELECT id FROM users WHERE id = ?', [player1_id]);
    if (!user1.length) return `Joueur 1 (ID: ${player1_id}) non trouvé`;
  }

  if (player2_id) {
    const user2 = await db.query('SELECT id FROM users WHERE id = ?', [player2_id]);
    if (!user2.length) return `Joueur 2 (ID: ${player2_id}) non trouvé`;
  }

  if (winner_id && winner_id !== player1_id && winner_id !== player2_id) {
    return "Le gagnant doit être l'un des deux joueurs";
  }

  if (tournament_id) {
    const tournament = await db.query('SELECT id FROM tournaments WHERE id = ?', [tournament_id]);
    if (!tournament.length) return `Tournoi (ID: ${tournament_id}) non trouvé`;
  }

  return null;
}

async function getMatchById(matchId: number, db: any) {
  const matches = await db.query(
    `
    SELECT m.*, t.name as tournament_name,
           u1.username as player1_username, u1.display_name as player1_display_name, u1.avatar_url as player1_avatar_url,
           u2.username as player2_username, u2.display_name as player2_display_name, u2.avatar_url as player2_avatar_url
    FROM matches m
    LEFT JOIN users u1 ON m.player1_id = u1.id
    LEFT JOIN users u2 ON m.player2_id = u2.id
    LEFT JOIN tournaments t ON m.tournament_id = t.id
    WHERE m.id = ?
  `,
    [matchId]
  );

  return matches.length ? matches[0] : null;
}

async function advanceTournamentBracket(
  tournamentId: number,
  matchId: number,
  winnerId: number,
  db: any
) {
  const remainingMatches = await db.query(
    `
    SELECT COUNT(*) as count FROM matches 
    WHERE tournament_id = ? AND status != 'completed'
  `,
    [tournamentId]
  );

  if (remainingMatches[0].count === 0) {
    await db.query(
      `
      UPDATE tournaments 
      SET status = 'completed', completed_at = CURRENT_TIMESTAMP, winner_id = ?
      WHERE id = ?
    `,
      [winnerId, tournamentId]
    );
  }
}<|MERGE_RESOLUTION|>--- conflicted
+++ resolved
@@ -167,92 +167,75 @@
           ]
         );
 
-        const matchId = result.lastID;
-        if (!matchId) {
-          throw new Error('Failed to get match ID after insert');
-        }
-
-        if (finalP1Id) {
-          const p1IsWinner = winner_id === finalP1Id;
-          await db.execute(
-            `
-          UPDATE users
-          SET total_games = total_games + 1,
-              total_wins = total_wins + ?,
-              total_losses = total_losses + ?
-          WHERE id = ?
-        `,
-            [p1IsWinner ? 1 : 0, p1IsWinner ? 0 : 1, finalP1Id]
-          );
-        }
-
-        if (finalP2Id) {
-          const p2IsWinner = winner_id === finalP2Id;
-          await db.execute(
-            `
-          UPDATE users
-          SET total_games = total_games + 1,
-              total_wins = total_wins + ?,
-              total_losses = total_losses + ?
-          WHERE id = ?
-        `,
-            [p2IsWinner ? 1 : 0, p2IsWinner ? 0 : 1, finalP2Id]
-          );
-        }
-
-<<<<<<< HEAD
-    } catch (error: unknown) {
-      request.log.error('Erreur enregistrement match:', error);
+      const matchId = result.lastID as number;
       
-      // Gestion d'erreurs spécifiques
+    if (finalP1Id) {
+      const p1IsWinner = winner_id === finalP1Id;
+      await db.execute(
+        `
+      UPDATE users
+      SET total_games = total_games + 1,
+          total_wins = total_wins + ?,
+          total_losses = total_losses + ?
+      WHERE id = ?
+    `,
+        [p1IsWinner ? 1 : 0, p1IsWinner ? 0 : 1, finalP1Id]
+      );
+    }
+
+    if (finalP2Id) {
+      const p2IsWinner = winner_id === finalP2Id;
+      await db.execute(
+        `
+      UPDATE users
+      SET total_games = total_games + 1,
+          total_wins = total_wins + ?,
+          total_losses = total_losses + ?
+      WHERE id = ?
+    `,
+        [p2IsWinner ? 1 : 0, p2IsWinner ? 0 : 1, finalP2Id]
+      );
+    }
+
+    if (tournament_id && winner_id) {
+      await advanceTournamentBracket(tournament_id, matchId, winner_id, db);
+    }
+
+    server.log.info(
+      `Match recorded: ID=${matchId}, Players=${finalP1Id || finalP1GuestName} vs ${finalP2Id || finalP2GuestName}, Score=${player1_score}-${player2_score}`
+    );
+
+    const createdMatch = await getMatchById(matchId, db);
+
+    reply.status(201).send({
+      success: true,
+      message: 'Match enregistré avec succès',
+      data: createdMatch,
+    });
+    } catch (error) {
+      request.log.error('Erreur enregistrement match:' + (error instanceof Error ? error.message : String(error)));
+
       if (error instanceof Error) {
         if (error.message.includes('FOREIGN KEY constraint failed')) {
           return reply.status(400).send({
             success: false,
-            error: 'ID joueur invalide'
-          });
-=======
-        if (tournament_id && winner_id) {
-          await advanceTournamentBracket(tournament_id, matchId, winner_id, db);
->>>>>>> 48e5786e
-        }
-
-        server.log.info(
-          `Match recorded: ID=${matchId}, Players=${finalP1Id || finalP1GuestName} vs ${finalP2Id || finalP2GuestName}, Score=${player1_score}-${player2_score}`
-        );
-
-        const createdMatch = await getMatchById(matchId, db);
-
-        reply.status(201).send({
-          success: true,
-          message: 'Match enregistré avec succès',
-          data: createdMatch,
-        });
-      } catch (error) {
-        request.log.error('Erreur enregistrement match:', error);
-
-        if (error instanceof Error) {
-          if (error.message.includes('FOREIGN KEY constraint failed')) {
-            return reply.status(400).send({
-              success: false,
-              error: 'ID joueur invalide',
-            });
-          }
-          if (error.message.includes('UNIQUE constraint failed')) {
-            return reply.status(409).send({
-              success: false,
-              error: 'Match déjà enregistré',
-            });
-          }
-        }
-
-        reply.status(500).send({
-          success: false,
-          error: "Erreur lors de l'enregistrement du match",
-        });
+            error: 'ID joueur invalide',
+          });
+        }
+        if (error.message.includes('UNIQUE constraint failed')) {
+          return reply.status(409).send({
+            success: false,
+            error: 'Match déjà enregistré',
+          });
+        }
       }
-    }
-  );
+
+      reply.status(500).send({
+        success: false,
+        error: "Erreur lors de l'enregistrement du match",
+      });
+    }
+  });
 
   server.get(
     '/',
@@ -309,19 +292,8 @@
           params.push(game_type);
         }
 
-<<<<<<< HEAD
-    } catch (error: unknown) {
-      request.log.error('Erreur récupération matches:', error);
-      reply.status(500).send({
-        success: false,
-        error: 'Erreur lors de la récupération des matches'
-      });
-    }
-  });
-=======
         baseQuery += ` ORDER BY m.created_at DESC LIMIT ? OFFSET ?`;
         params.push(limit, offset);
->>>>>>> 48e5786e
 
         const matches = await db.query(baseQuery, params);
 
@@ -331,7 +303,7 @@
           pagination: { limit, offset, total: matches.length },
         });
       } catch (error) {
-        request.log.error('Erreur récupération matches:', error);
+        request.log.error('Erreur récupération matches:' + (error instanceof Error ? error.message : String(error)));
         reply.status(500).send({
           success: false,
           error: 'Erreur lors de la récupération des matches',
@@ -399,40 +371,23 @@
         LEFT JOIN users u1 ON m.player1_id = u1.id
         LEFT JOIN users u2 ON m.player2_id = u2.id
         WHERE m.id = ?
-<<<<<<< HEAD
-      `, [matchId]);
+      `,
+          [matchId]
+        );
 
       reply.status(201).send({
         success: true,
         data: match[0],
         message: 'Match créé avec succès'
       });
-    } catch (error: unknown) {
-      request.log.error('Erreur création match:', error);
+    } catch (error) {
+      request.log.error('Erreur création match:' + (error instanceof Error ? error.message : String(error)));
       reply.status(500).send({
         success: false,
         error: 'Erreur lors de la création du match'
       });
-=======
-      `,
-          [matchId]
-        );
-
-        reply.status(201).send({
-          success: true,
-          data: match[0],
-          message: 'Match créé avec succès',
-        });
-      } catch (error) {
-        request.log.error('Erreur création match:', error);
-        reply.status(500).send({
-          success: false,
-          error: 'Erreur lors de la création du match',
-        });
-      }
->>>>>>> 48e5786e
-    }
-  );
+    }
+  });
 
   server.get('/live', async (request: FastifyRequest, reply: FastifyReply) => {
     try {
@@ -453,13 +408,9 @@
         data: liveMatches,
         count: liveMatches.length,
       });
-<<<<<<< HEAD
-
-    } catch (error: unknown) {
-=======
+
     } catch (error) {
->>>>>>> 48e5786e
-      request.log.error('Erreur matches live:', error);
+      request.log.error('Erreur matches live:' + (error instanceof Error ? error.message : String(error)));
       reply.status(500).send({
         success: false,
         error: 'Erreur lors de la récupération des matches en cours',
@@ -474,32 +425,11 @@
         const matchId = parseInt(request.params.id);
         const match = await getMatchById(matchId, db);
 
-<<<<<<< HEAD
-    } catch (error: unknown) {
-      request.log.error('Erreur détails match:', error);
-      reply.status(500).send({
-        success: false,
-        error: 'Erreur lors de la récupération du match'
-      });
-    }
-  });
-
-  // PUT /api/matches/:id/result - Enregistrer le résultat
-  server.put<{ Params: MatchParams; Body: MatchResultBody }>('/:id/result', {
-    preHandler: [
-      authenticateToken,
-      validateInput({
-        body: {
-          player1_score: { required: true, type: 'number' },
-          player2_score: { required: true, type: 'number' },
-          winner_id: { required: true, type: 'number' }
-=======
         if (!match) {
           return reply.status(404).send({
             success: false,
             error: 'Match non trouvé',
           });
->>>>>>> 48e5786e
         }
 
         reply.send({
@@ -507,7 +437,7 @@
           data: match,
         });
       } catch (error) {
-        request.log.error('Erreur détails match:', error);
+        request.log.error('Erreur détails match:' + (error instanceof Error ? error.message : String(error)));
         reply.status(500).send({
           success: false,
           error: 'Erreur lors de la récupération du match',
@@ -630,59 +560,23 @@
         LEFT JOIN users u1 ON m.player1_id = u1.id
         LEFT JOIN users u2 ON m.player2_id = u2.id
         WHERE m.id = ?
-<<<<<<< HEAD
-      `, [matchId]);
+      `,
+          [matchId]
+        );
 
       reply.send({
         success: true,
         data: updatedMatch[0],
         message: 'Résultat enregistré avec succès'
       });
-    } catch (error: unknown) {
-      request.log.error('Erreur enregistrement résultat:', error);
+    } catch (error) {
+      request.log.error('Erreur enregistrement résultat:' + (error instanceof Error ? error.message : String(error)));
       reply.status(500).send({
         success: false,
         error: 'Erreur lors de l\'enregistrement du résultat'
       });
     }
   });
-
-  // POST /api/matches/:id/start - Démarrer un match
-  server.post<{ Params: MatchParams }>('/:id/start', {
-    preHandler: authenticateToken
-  }, async (request: FastifyRequest<{ Params: MatchParams }>, reply: FastifyReply) => {
-    try {
-      const matchId = parseInt(request.params.id);
-      const userId = (request as any).user.id;
-
-      const match = await db.query(`
-        SELECT * FROM matches WHERE id = ? AND (player1_id = ? OR player2_id = ?)
-      `, [matchId, userId, userId]);
-
-      if (!match.length) {
-        return reply.status(404).send({
-          success: false,
-          error: 'Match non trouvé ou accès non autorisé'
-=======
-      `,
-          [matchId]
-        );
-
-        reply.send({
-          success: true,
-          data: updatedMatch[0],
-          message: 'Résultat enregistré avec succès',
->>>>>>> 48e5786e
-        });
-      } catch (error) {
-        request.log.error('Erreur enregistrement résultat:', error);
-        reply.status(500).send({
-          success: false,
-          error: "Erreur lors de l'enregistrement du résultat",
-        });
-      }
-    }
-  );
 
   server.post<{ Params: MatchParams }>(
     '/:id/start',
@@ -722,113 +616,100 @@
           [matchId]
         );
 
-<<<<<<< HEAD
       reply.send({
         success: true,
         message: 'Match démarré'
       });
 
-    } catch (error: unknown) {
-      request.log.error('Erreur démarrage match:', error);
+    } catch (error) {
+      request.log.error('Erreur démarrage match:' + (error instanceof Error ? error.message : String(error)));
       reply.status(500).send({
         success: false,
         error: 'Erreur lors du démarrage du match'
       });
-=======
-        reply.send({
-          success: true,
-          message: 'Match démarré',
-        });
-      } catch (error) {
-        request.log.error('Erreur démarrage match:', error);
-        reply.status(500).send({
-          success: false,
-          error: 'Erreur lors du démarrage du match',
-        });
-      }
->>>>>>> 48e5786e
-    }
-  );
-}
-
-async function validateMatchData(data: any, db: any): Promise<string | null> {
-  const {
-    player1_id,
-    player2_id,
-    player1_guest_name,
-    player2_guest_name,
-    player1_score,
-    player2_score,
-    winner_id,
-    tournament_id,
-  } = data;
-
-  if ((!player1_id && !player1_guest_name) || (!player2_id && !player2_guest_name)) {
-    return "Chaque joueur doit avoir soit un ID soit un nom d'invité";
+    }
+  });
+
+
+  async function validateMatchData(data: any, db: any): Promise<string | null> {
+    const {
+      player1_id,
+      player2_id,
+      player1_guest_name,
+      player2_guest_name,
+      player1_score,
+      player2_score,
+      winner_id,
+      tournament_id,
+    } = data;
+
+    if ((!player1_id && !player1_guest_name) || (!player2_id && !player2_guest_name)) {
+      return "Chaque joueur doit avoir soit un ID soit un nom d'invité";
+    }
+
+    if (player1_id) {
+      const user1 = await db.query('SELECT id FROM users WHERE id = ?', [player1_id]);
+      if (!user1.length) return `Joueur 1 (ID: ${player1_id}) non trouvé`;
+    }
+
+    if (player2_id) {
+      const user2 = await db.query('SELECT id FROM users WHERE id = ?', [player2_id]);
+      if (!user2.length) return `Joueur 2 (ID: ${player2_id}) non trouvé`;
+    }
+
+    if (winner_id && winner_id !== player1_id && winner_id !== player2_id) {
+      return "Le gagnant doit être l'un des deux joueurs";
+    }
+
+    if (tournament_id) {
+      const tournament = await db.query('SELECT id FROM tournaments WHERE id = ?', [tournament_id]);
+      if (!tournament.length) return `Tournoi (ID: ${tournament_id}) non trouvé`;
+    }
+
+    return null;
   }
 
-  if (player1_id) {
-    const user1 = await db.query('SELECT id FROM users WHERE id = ?', [player1_id]);
-    if (!user1.length) return `Joueur 1 (ID: ${player1_id}) non trouvé`;
+  async function getMatchById(matchId: number, db: any) {
+    const matches = await db.query(
+      `
+      SELECT m.*, t.name as tournament_name,
+            u1.username as player1_username, u1.display_name as player1_display_name, u1.avatar_url as player1_avatar_url,
+            u2.username as player2_username, u2.display_name as player2_display_name, u2.avatar_url as player2_avatar_url
+      FROM matches m
+      LEFT JOIN users u1 ON m.player1_id = u1.id
+      LEFT JOIN users u2 ON m.player2_id = u2.id
+      LEFT JOIN tournaments t ON m.tournament_id = t.id
+      WHERE m.id = ?
+    `,
+      [matchId]
+    );
+
+    return matches.length ? matches[0] : null;
   }
 
-  if (player2_id) {
-    const user2 = await db.query('SELECT id FROM users WHERE id = ?', [player2_id]);
-    if (!user2.length) return `Joueur 2 (ID: ${player2_id}) non trouvé`;
-  }
-
-  if (winner_id && winner_id !== player1_id && winner_id !== player2_id) {
-    return "Le gagnant doit être l'un des deux joueurs";
-  }
-
-  if (tournament_id) {
-    const tournament = await db.query('SELECT id FROM tournaments WHERE id = ?', [tournament_id]);
-    if (!tournament.length) return `Tournoi (ID: ${tournament_id}) non trouvé`;
-  }
-
-  return null;
-}
-
-async function getMatchById(matchId: number, db: any) {
-  const matches = await db.query(
-    `
-    SELECT m.*, t.name as tournament_name,
-           u1.username as player1_username, u1.display_name as player1_display_name, u1.avatar_url as player1_avatar_url,
-           u2.username as player2_username, u2.display_name as player2_display_name, u2.avatar_url as player2_avatar_url
-    FROM matches m
-    LEFT JOIN users u1 ON m.player1_id = u1.id
-    LEFT JOIN users u2 ON m.player2_id = u2.id
-    LEFT JOIN tournaments t ON m.tournament_id = t.id
-    WHERE m.id = ?
-  `,
-    [matchId]
-  );
-
-  return matches.length ? matches[0] : null;
-}
-
-async function advanceTournamentBracket(
-  tournamentId: number,
-  matchId: number,
-  winnerId: number,
-  db: any
-) {
-  const remainingMatches = await db.query(
-    `
-    SELECT COUNT(*) as count FROM matches 
-    WHERE tournament_id = ? AND status != 'completed'
-  `,
-    [tournamentId]
-  );
-
-  if (remainingMatches[0].count === 0) {
-    await db.query(
+  async function advanceTournamentBracket(
+    tournamentId: number,
+    matchId: number,
+    winnerId: number,
+    db: any
+  ) {
+    const remainingMatches = await db.query(
       `
-      UPDATE tournaments 
-      SET status = 'completed', completed_at = CURRENT_TIMESTAMP, winner_id = ?
-      WHERE id = ?
+      SELECT COUNT(*) as count FROM matches 
+      WHERE tournament_id = ? AND status != 'completed'
     `,
-      [winnerId, tournamentId]
+      [tournamentId]
     );
+
+    if (remainingMatches[0].count === 0) {
+      await db.query(
+        `
+        UPDATE tournaments 
+        SET status = 'completed', completed_at = CURRENT_TIMESTAMP, winner_id = ?
+        WHERE id = ?
+      `,
+        [winnerId, tournamentId]
+      );
+    }
   }
 }