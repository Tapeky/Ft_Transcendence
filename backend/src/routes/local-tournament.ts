import { FastifyInstance, FastifyRequest, FastifyReply } from 'fastify';
import { randomUUID } from 'crypto';
import { DatabaseManager } from '../database/DatabaseManager';
import { LocalTournamentService } from '../tournament/LocalTournamentService';
import { WebSocketManager } from '../websocket/WebSocketManager';

interface TournamentCreateRequest {
  name: string;
  maxPlayers: 4 | 8 | 16;
}

interface TournamentJoinRequest {
  alias: string;
}

interface FastifyWithWebSocket extends FastifyInstance {
  websocketManager: WebSocketManager;
}

export async function localTournamentRoutes(server: FastifyInstance) {
  const wsManager = (server as FastifyWithWebSocket).websocketManager;

  server.post<{ Body: TournamentCreateRequest }>(
    '/create',
    {
      schema: {
        body: {
          type: 'object',
          required: ['name', 'maxPlayers'],
          properties: {
            name: { type: 'string', minLength: 1, maxLength: 255 },
            maxPlayers: { type: 'number', enum: [4, 8, 16] },
          },
        },
      },
    },
    async (request: FastifyRequest<{ Body: TournamentCreateRequest }>, reply: FastifyReply) => {
      const { name, maxPlayers } = request.body;
      const db = DatabaseManager.getInstance().getDb();

      try {
        const tournamentId = randomUUID();

        await db.run(
          `INSERT INTO tournaments (id, name, max_players, current_players, status, created_by) VALUES (?, ?, ?, 0, 'registration', 1)`,
          [tournamentId, name, maxPlayers]
        );

        reply.status(201).send({
          success: true,
          data: {
            tournament: {
              id: tournamentId,
              name,
              maxPlayers,
              currentPlayers: 0,
              status: 'registration', // Map 'open' to 'registration' for frontend
              players: [],
              createdAt: new Date().toISOString(),
            },
          },
        });
      } catch (error) {
        console.error('Failed to create tournament:', error);
        reply.status(500).send({ success: false, error: 'Failed to create tournament' });
      }
    }
  );

  server.get<{ Params: { id: string } }>(
    '/state/:id',
    async (request: FastifyRequest<{ Params: { id: string } }>, reply: FastifyReply) => {
      const { id } = request.params;
      const db = DatabaseManager.getInstance().getDb();

      try {
        const tournament = await db.get(`SELECT * FROM tournaments WHERE id = ?`, [id]);

        if (!tournament) {
          return reply.status(404).send({ success: false, error: 'Tournament not found' });
        }

        const players = await db.all(
          `SELECT * FROM tournament_players WHERE tournament_id = ? ORDER BY joined_at ASC`,
          [id]
        );

        const matches = await db.all(
          `SELECT * FROM tournament_matches WHERE tournament_id = ? ORDER BY round ASC, match_number ASC`,
          [id]
        );

        let bracket = null;
        if (matches.length > 0) {
          const roundsMap = new Map();
          matches.forEach(match => {
            if (!roundsMap.has(match.round)) {
              roundsMap.set(match.round, []);
            }

            const convertedMatch = {
              id: match.id,
              tournamentId: match.tournament_id?.toString(),
              round: match.round,
              matchNumber: match.match_number,
              player1Alias: match.player1_alias,
              player2Alias: match.player2_alias,
              player1Score: match.player1_score || 0,
              player2Score: match.player2_score || 0,
              winnerAlias: match.winner_alias,
              status: match.status,
              startedAt: match.started_at,
              completedAt: match.completed_at,
              createdAt: match.created_at,
            };

            roundsMap.get(match.round).push(convertedMatch);
          });

          const rounds = [];
          const maxRound = Math.max(...Array.from(roundsMap.keys()));
          for (let i = 1; i <= maxRound; i++) {
            rounds.push(roundsMap.get(i) || []);
          }

          // Calculate current round dynamically
          let currentRound = 1;
          const nextPendingMatch = matches.find(
            m => m.status === 'pending' && m.player1_alias !== 'TBD' && m.player2_alias !== 'TBD'
          );
          if (nextPendingMatch) {
            currentRound = nextPendingMatch.round;
          } else {
            // If no pending matches, check for in_progress matches
            const inProgressMatch = matches.find(m => m.status === 'in_progress');
            if (inProgressMatch) {
              currentRound = inProgressMatch.round;
            } else {
              // All matches completed, set to last round
              currentRound = maxRound;
            }
          }

          bracket = {
            rounds: rounds,
            currentRound: currentRound,
            currentMatch: nextPendingMatch?.id || matches.find(m => m.status === 'pending')?.id,
          };
        }

        let frontendStatus = tournament.status;
        if (tournament.status === 'registration') {
          if (tournament.current_players >= tournament.max_players) {
            frontendStatus = 'ready';
          } else {
            frontendStatus = 'registration';
          }
        } else if (tournament.status === 'ready') {
          frontendStatus = 'ready';
        } else if (tournament.status === 'in_progress') {
          frontendStatus = 'in_progress';
        }

        // Extract winner from bracket_data or final match
        let winnerAlias = null;
        if (tournament.status === 'completed') {
          // Try to get winner from bracket_data first
          if (tournament.bracket_data) {
            try {
              const bracketData = JSON.parse(tournament.bracket_data);
              winnerAlias = bracketData.winner;
            } catch (e) {
              console.warn('Failed to parse bracket_data:', e);
            }
          }

          // If not found, get winner from the final match
          if (!winnerAlias && matches.length > 0) {
            const finalMatch = matches.find(
              (m: any) => m.status === 'completed' && m.winner_alias && m.round === Math.max(...matches.map((match: any) => match.round))
            );
            if (finalMatch) {
              winnerAlias = finalMatch.winner_alias;
            }
          }
        }

        reply.send({
          success: true,
          data: {
            tournament: {
              id: tournament.id.toString(),
              name: tournament.name,
              maxPlayers: tournament.max_players,
              currentPlayers: tournament.current_players,
              status: frontendStatus,
              winnerAlias: winnerAlias,
              players: players.map(p => ({
                id: p.id.toString(),
                alias: p.alias,
                joinedAt: p.joined_at,
              })),
              bracket: bracket,
              matches: matches, // Ajout des matches aussi
              createdAt: tournament.created_at,
              startedAt: tournament.started_at,
            },
          },
        });
      } catch (error) {
        console.error('Failed to get tournament:', error);
        reply.status(500).send({ success: false, error: 'Failed to get tournament' });
      }
    }
  );

  server.post<{ Params: { id: string }; Body: TournamentJoinRequest }>(
    '/join/:id',
    async (
      request: FastifyRequest<{ Params: { id: string }; Body: TournamentJoinRequest }>,
      reply: FastifyReply
    ) => {
      const { id } = request.params;
      const { alias } = request.body;
      const db = DatabaseManager.getInstance().getDb();

      try {
        const tournament = await db.get(
          `SELECT * FROM tournaments WHERE id = ? AND status = 'registration'`,
          [id]
        );

        if (!tournament) {
          return reply
            .status(404)
            .send({ success: false, error: 'Tournament not found or not accepting players' });
        }

        if (tournament.current_players >= tournament.max_players) {
          return reply.status(400).send({ success: false, error: 'Tournament is full' });
        }

        const playerId = `player_${Date.now()}_${Math.random().toString(36).substr(2, 9)}`;

        await db.run(
          `INSERT INTO tournament_players (id, tournament_id, alias, joined_at) VALUES (?, ?, ?, ?)`,
          [playerId, id, alias, new Date().toISOString()]
        );

        await db.run(`UPDATE tournaments SET current_players = current_players + 1 WHERE id = ?`, [
          id,
        ]);

        const updatedTournament = await db.get(`SELECT * FROM tournaments WHERE id = ?`, [
          id,
        ]);

        reply.send({
          success: true,
          data: {
            player: {
              id: playerId,
              alias: alias,
              joinedAt: new Date().toISOString(),
            },
            tournament: {
              currentPlayers: updatedTournament.current_players,
              status:
                updatedTournament.status === 'registration' ? 'registration' : updatedTournament.status,
              ready: updatedTournament.current_players >= updatedTournament.max_players,
            },
          },
        });
      } catch (error) {
        console.error('Failed to join tournament:', error);
        reply.status(500).send({ success: false, error: 'Failed to join tournament' });
      }
    }
  );

  server.post<{ Params: { id: string } }>(
    '/start/:id',
    async (request: FastifyRequest<{ Params: { id: string } }>, reply: FastifyReply) => {
      const { id } = request.params;
      const db = DatabaseManager.getInstance().getDb();
      const tournamentService = new LocalTournamentService(db);

      try {
        const tournament = await db.get(
          `SELECT * FROM tournaments WHERE id = ? AND status IN ('registration', 'in_progress')`,
          [id]
        );

        if (!tournament) {
          return reply
            .status(404)
            .send({ success: false, error: 'Tournament not found or not available for starting' });
        }

        if (tournament.current_players < tournament.max_players) {
          return reply.status(400).send({ success: false, error: 'Tournament needs more players' });
        }

        await db.run(
          `UPDATE tournaments SET status = 'in_progress', started_at = CURRENT_TIMESTAMP WHERE id = ?`,
          [id]
        );

        const updatedTournament = await db.get(`SELECT * FROM tournaments WHERE id = ?`, [
          id,
        ]);

        const players = await db.all(
          `SELECT * FROM tournament_players WHERE tournament_id = ? ORDER BY joined_at`,
          [id]
        );

        const bracket = tournamentService.generateTournamentBracket(players);

        for (const round of bracket.rounds) {
          for (const match of round) {
            await db.run(
              `INSERT INTO tournament_matches (id, tournament_id, round, match_number, player1_alias, player2_alias, player1_score, player2_score, status, created_at) VALUES (?, ?, ?, ?, ?, ?, ?, ?, ?, ?)`,
              [
                match.id,
                id, // ✅ Use integer tournament_id
                match.round,
                match.matchNumber,
                match.player1Alias,
                match.player2Alias,
                match.player1Score,
                match.player2Score,
                match.status,
                new Date().toISOString(),
              ]
            );
          }
        }

        // Broadcast tournament start notification
        if (wsManager && bracket.rounds.length > 0 && bracket.rounds[0].length > 0) {
          const firstMatch = bracket.rounds[0][0];
          wsManager.broadcastToAll({
            type: 'tournament_match_ready',
            data: {
              tournamentId: id,
              tournamentName: updatedTournament.name,
              matchId: firstMatch.id,
              round: firstMatch.round,
              player1: firstMatch.player1Alias,
              player2: firstMatch.player2Alias,
            },
          });
        }

        let frontendStatus = updatedTournament.status;
        if (updatedTournament.status === 'in_progress') {
          frontendStatus = 'in_progress';
        } else if (updatedTournament.status === 'registration') {
          frontendStatus =
            updatedTournament.current_players >= updatedTournament.max_players
              ? 'ready'
              : 'registration';
        }

        reply.send({
          success: true,
          data: {
            tournament: {
              id: updatedTournament.id.toString(),
              name: updatedTournament.name,
              maxPlayers: updatedTournament.max_players,
              currentPlayers: updatedTournament.current_players,
              status: frontendStatus,
              players: players.map(p => ({
                id: p.id.toString(),
                alias: p.alias,
                joinedAt: p.joined_at,
              })),
              bracket: bracket, // ← AJOUT DU BRACKET !
              createdAt: updatedTournament.created_at,
              startedAt: updatedTournament.started_at,
            },
          },
        });
      } catch (error) {
        console.error('Failed to start tournament:', error);
        reply.status(500).send({ success: false, error: 'Failed to start tournament' });
      }
    }
  );

  server.get<{ Params: { id: string } }>(
    '/next-match/:id',
    async (request: FastifyRequest<{ Params: { id: string } }>, reply: FastifyReply) => {
      const { id } = request.params;
      const db = DatabaseManager.getInstance().getDb();

      try {
        const tournament = await db.get(`SELECT * FROM tournaments WHERE id = ?`, [id]);

        if (!tournament) {
          return reply.status(404).send({ success: false, error: 'Tournament not found' });
        }

        if (tournament.status !== 'in_progress') {
          return reply.status(400).send({ success: false, error: 'Tournament is not running' });
        }

        const nextMatch = await db.get(
          `
        SELECT * FROM tournament_matches
        WHERE tournament_id = ?
          AND status = 'pending'
          AND player1_alias != 'TBD'
          AND player2_alias != 'TBD'
        ORDER BY round, match_number
        LIMIT 1
      `,
          [id]
        );

        if (!nextMatch) {
          return reply.status(404).send({ success: false, error: 'No pending matches found' });
        }

        // Broadcast next match notification
        if (wsManager) {
          wsManager.broadcastToAll({
            type: 'tournament_match_ready',
            data: {
              tournamentId: id,
              tournamentName: tournament.name,
              matchId: nextMatch.id,
              round: nextMatch.round,
              player1: nextMatch.player1_alias,
              player2: nextMatch.player2_alias,
            },
          });
        }

        reply.send({
          success: true,
          data: {
            match: {
              id: nextMatch.id,
              tournamentId: nextMatch.tournament_id.toString(),
              round: nextMatch.round,
              matchNumber: nextMatch.match_number,
              player1Alias: nextMatch.player1_alias,
              player2Alias: nextMatch.player2_alias,
              player1Score: nextMatch.player1_score || 0,
              player2Score: nextMatch.player2_score || 0,
              status: nextMatch.status,
              createdAt: nextMatch.created_at,
            },
          },
        });
      } catch (error) {
        console.error('Failed to get next match:', error);
        reply.status(500).send({ success: false, error: 'Failed to get next match' });
      }
    }
  );

  server.post<{
    Params: { id: string };
    Body: { matchId: string; player1Score: number; player2Score: number; winnerAlias: string };
  }>(
    '/match-result/:id',
    async (
      request: FastifyRequest<{
        Params: { id: string };
        Body: { matchId: string; player1Score: number; player2Score: number; winnerAlias: string };
      }>,
      reply: FastifyReply
    ) => {
      const { id } = request.params;
      const { matchId, player1Score, player2Score, winnerAlias } = request.body;
      const db = DatabaseManager.getInstance().getDb();

      try {
        const tournament = await db.get(`SELECT * FROM tournaments WHERE id = ?`, [id]);

        if (!tournament) {
          return reply.status(404).send({ success: false, error: 'Tournament not found' });
        }

        if (tournament.status !== 'in_progress') {
          return reply.status(400).send({ success: false, error: 'Tournament is not running' });
        }

        const match = await db.get(
          `SELECT * FROM tournament_matches WHERE id = ? AND tournament_id = ?`,
          [matchId, id]
        );

        if (!match) {
          return reply.status(404).send({ success: false, error: 'Match not found' });
        }

        if (match.status !== 'pending') {
          return reply.status(400).send({ success: false, error: 'Match is not pending' });
        }

        await db.run(
          `UPDATE tournament_matches
         SET player1_score = ?, player2_score = ?, winner_alias = ?, status = 'completed', completed_at = CURRENT_TIMESTAMP
         WHERE id = ?`,
          [player1Score, player2Score, winnerAlias, matchId]
        );

        const remainingMatches = await db.all(
          `SELECT * FROM tournament_matches 
         WHERE tournament_id = ? AND round = ? AND status = 'pending'`,
          [id, match.round]
        );

        if (remainingMatches.length === 0) {

          const roundMatches = await db.all(
            `SELECT * FROM tournament_matches 
           WHERE tournament_id = ? AND round = ? AND status = 'completed'
           ORDER BY match_number`,
            [id, match.round]
          );

          const nextRound = match.round + 1;
          const nextRoundMatches = await db.all(
            `SELECT * FROM tournament_matches 
           WHERE tournament_id = ? AND round = ?
           ORDER BY match_number`,
            [id, nextRound]
          );

          if (nextRoundMatches.length > 0) {
            for (let i = 0; i < roundMatches.length; i += 2) {
              const match1 = roundMatches[i];
              const match2 = roundMatches[i + 1];

              if (match1 && match2) {
                const nextMatchIndex = Math.floor(i / 2);
                if (nextMatchIndex < nextRoundMatches.length) {
                  const nextMatch = nextRoundMatches[nextMatchIndex];

                  await db.run(
                    `UPDATE tournament_matches
                   SET player1_alias = ?, player2_alias = ?
                   WHERE id = ?`,
                    [match1.winner_alias, match2.winner_alias, nextMatch.id]
                  );

                  // Broadcast next round match notification
                  if (wsManager && i === 0) {
                    wsManager.broadcastToAll({
                      type: 'tournament_match_ready',
                      data: {
                        tournamentId: id,
                        tournamentName: tournament.name,
                        matchId: nextMatch.id,
                        round: nextRound,
                        player1: match1.winner_alias,
                        player2: match2.winner_alias,
                      },
                    });
                  }
                }
              }
            }
          } else {
            await db.run(
              `UPDATE tournaments SET status = 'completed', completed_at = CURRENT_TIMESTAMP, bracket_data = ? WHERE id = ?`,
              [JSON.stringify({ winner: winnerAlias }), id]
            );

            // Broadcast tournament completion notification
            if (wsManager) {
              wsManager.broadcastToAll({
                type: 'tournament_completed',
                data: {
                  tournamentId: id,
                  tournamentName: tournament.name,
                  winnerAlias: winnerAlias,
                },
              });
            }
          }
        }

        reply.send({
          success: true,
          data: {
            message: 'Match result submitted successfully',
          },
        });
      } catch (error) {
        console.error('Failed to submit match result:', error);
        reply.status(500).send({ success: false, error: 'Failed to submit match result' });
      }
    }
  );

  server.get('/history', async (request: FastifyRequest, reply: FastifyReply) => {
    const db = DatabaseManager.getInstance().getDb();

    try {

      const tournaments = await db.all(`
        SELECT
          id,
          name,
          max_players as maxPlayers,
          current_players as currentPlayers,
          status,
          winner_id as winnerId,
          bracket_data as bracketData,
          created_at as createdAt,
          started_at as startedAt,
          completed_at as completedAt
        FROM tournaments
        WHERE status IN ('completed', 'cancelled')
        ORDER BY created_at DESC
        LIMIT 50
      `);

      const tournamentsWithDetails = await Promise.all(
        tournaments.map(async (tournament: any) => {
          const players = await db.all(
            `
            SELECT 
              id,
              alias,
              position,
              joined_at as joinedAt
            FROM tournament_players 
            WHERE tournament_id = ?
            ORDER BY joined_at ASC
          `,
            [tournament.id]
          );

          const matches = await db.all(
            `
            SELECT 
              id,
              tournament_id as tournamentId,
              round,
              match_number as matchNumber,
              player1_alias as player1Alias,
              player2_alias as player2Alias,
              player1_score as player1Score,
              player2_score as player2Score,
              winner_alias as winnerAlias,
              status,
              started_at as startedAt,
              completed_at as completedAt,
              created_at as createdAt
            FROM tournament_matches 
            WHERE tournament_id = ?
            ORDER BY round, match_number
          `,
            [tournament.id]
          );

          let winner = null; // tournament.winnerId serait un ID, pas un alias
          if (tournament.bracketData) {
            try {
              tournament.bracketData = JSON.parse(tournament.bracketData);
              if (tournament.bracketData.winner && !winner) {
                winner = tournament.bracketData.winner;
              }
            } catch (e) {
              console.warn('Failed to parse bracket data:', e);
            }
          }

          if (!winner && matches.length > 0) {
            const finalMatch = matches.find(
              (match: any) =>
                match.winnerAlias && match.round === Math.max(...matches.map((m: any) => m.round))
            );
            if (finalMatch) {
              winner = finalMatch.winnerAlias;
            }
          }

          return {
            ...tournament,
            winnerAlias: winner,
            players: players.map((player: any) => ({
              ...player,
              joinedAt: new Date(player.joinedAt),
            })),
            matches: matches.map((match: any) => ({
              ...match,
              startedAt: match.startedAt ? new Date(match.startedAt) : undefined,
              completedAt: match.completedAt ? new Date(match.completedAt) : undefined,
              createdAt: new Date(match.createdAt),
            })),
            createdAt: new Date(tournament.createdAt),
            startedAt: tournament.startedAt ? new Date(tournament.startedAt) : undefined,
            completedAt: tournament.completedAt ? new Date(tournament.completedAt) : undefined,
          };
        })
      );

      reply.send({
        success: true,
        data: {
          tournaments: tournamentsWithDetails,
          total: tournamentsWithDetails.length,
        },
      });
    } catch (error) {
      console.error('Failed to get tournament history:', error);
      reply.status(500).send({ success: false, error: 'Failed to get tournament history' });
    }
  });

  server.delete('/clear-all', async (request: FastifyRequest, reply: FastifyReply) => {
    const db = DatabaseManager.getInstance().getDb();

    try {

      const countResult = await db.get(`SELECT COUNT(*) as count FROM tournaments`);
      const totalCount = countResult.count;

      await db.run(`DELETE FROM tournament_matches`);
      await db.run(`DELETE FROM tournament_players`);
      await db.run(`DELETE FROM tournaments`);

      console.log(`💥 DELETED ALL ${totalCount} tournaments and related data`);

      reply.send({
        success: true,
        data: {
          message: `ALL tournaments deleted (${totalCount} total)`,
          deletedCount: totalCount,
        },
      });
    } catch (error) {
      console.error('❌ Failed to delete all tournaments:', error);
      reply.status(500).send({
        success: false,
        error: 'Failed to delete all tournaments',
      });
    }
  });

  server.delete('/history', async (request: FastifyRequest, reply: FastifyReply) => {
<<<<<<< HEAD
    try {
      const db = DatabaseManager.getInstance().getDb();

      const allTournaments = (await db.all(`
        SELECT 
          id,
          bracket_data as bracketData
        FROM tournaments
      `)) as any[];

      const completedTournamentIds: string[] = [];

      for (const tournament of allTournaments) {
        let shouldDelete = false;
        let winner = null;

        if (tournament.bracketData) {
          try {
            tournament.bracketData = JSON.parse(tournament.bracketData);
            if (tournament.bracketData.winner) {
              winner = tournament.bracketData.winner;
            }
          } catch (e) {
            console.warn('Failed to parse bracket data:', e);
          }
        }

        if (!winner) {
          const matches = (await db.all(
            `
            SELECT winner_alias as winnerAlias, round, status
            FROM tournament_matches 
            WHERE tournament_id = ? AND winner_alias IS NOT NULL
            ORDER BY round DESC
          `,
            [tournament.id]
          )) as any[];

          if (matches.length > 0) {
            const finalMatch = matches.find(
              (match: any) =>
                match.winnerAlias && match.round === Math.max(...matches.map((m: any) => m.round))
            );
            if (finalMatch) {
              winner = finalMatch.winnerAlias;
            }
          }
        }
=======
    const db = DatabaseManager.getInstance().getDb();
>>>>>>> abde6abc

    try {

      // Get only completed/cancelled tournament IDs (not running ones)
      const completedTournaments = (await db.all(
        `SELECT id FROM tournaments WHERE status IN ('completed', 'cancelled')`
      )) as any[];
      const completedTournamentIds = completedTournaments.map((t: any) => t.id);

      if (completedTournamentIds.length > 0) {
        const placeholders = completedTournamentIds.map(() => '?').join(',');

        console.log(
          `🗑️ Deleting ${completedTournamentIds.length} completed tournaments:`,
          completedTournamentIds
        );

        await db.run(
          `
          DELETE FROM tournament_matches 
          WHERE tournament_id IN (${placeholders})
        `,
          completedTournamentIds
        );

        await db.run(
          `
          DELETE FROM tournament_players 
          WHERE tournament_id IN (${placeholders})
        `,
          completedTournamentIds
        );

        const result = await db.run(
          `
          DELETE FROM tournaments 
          WHERE id IN (${placeholders})
        `,
          completedTournamentIds
        );

        console.log(
          `✅ Deleted ALL ${result.changes} tournaments and their related data`
        );

        reply.send({
          success: true,
          data: {
            message: 'All tournament history cleared',
            deletedCount: completedTournamentIds.length,
          },
        });
      } else {
        reply.send({
          success: true,
          data: {
            message: 'No tournaments to delete',
            deletedCount: 0,
          },
        });
      }
    } catch (error) {
      console.error('❌ Failed to clear tournament history:', error);
      reply.status(500).send({
        success: false,
        error: 'Failed to clear tournament history',
      });
    }
  });
}<|MERGE_RESOLUTION|>--- conflicted
+++ resolved
@@ -748,58 +748,7 @@
   });
 
   server.delete('/history', async (request: FastifyRequest, reply: FastifyReply) => {
-<<<<<<< HEAD
-    try {
-      const db = DatabaseManager.getInstance().getDb();
-
-      const allTournaments = (await db.all(`
-        SELECT 
-          id,
-          bracket_data as bracketData
-        FROM tournaments
-      `)) as any[];
-
-      const completedTournamentIds: string[] = [];
-
-      for (const tournament of allTournaments) {
-        let shouldDelete = false;
-        let winner = null;
-
-        if (tournament.bracketData) {
-          try {
-            tournament.bracketData = JSON.parse(tournament.bracketData);
-            if (tournament.bracketData.winner) {
-              winner = tournament.bracketData.winner;
-            }
-          } catch (e) {
-            console.warn('Failed to parse bracket data:', e);
-          }
-        }
-
-        if (!winner) {
-          const matches = (await db.all(
-            `
-            SELECT winner_alias as winnerAlias, round, status
-            FROM tournament_matches 
-            WHERE tournament_id = ? AND winner_alias IS NOT NULL
-            ORDER BY round DESC
-          `,
-            [tournament.id]
-          )) as any[];
-
-          if (matches.length > 0) {
-            const finalMatch = matches.find(
-              (match: any) =>
-                match.winnerAlias && match.round === Math.max(...matches.map((m: any) => m.round))
-            );
-            if (finalMatch) {
-              winner = finalMatch.winnerAlias;
-            }
-          }
-        }
-=======
     const db = DatabaseManager.getInstance().getDb();
->>>>>>> abde6abc
 
     try {
 
