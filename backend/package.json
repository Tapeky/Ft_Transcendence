{
  "name": "ft-transcendence-backend",
  "version": "1.0.0",
  "description": "Backend for ft_transcendence project",
  "main": "dist/index.js",
  "scripts": {
    "dev": "nodemon --exec ts-node src/index.ts",
    "build": "tsc",
    "start": "node dist/index.js",
    "start:prod": "NODE_ENV=production node dist/index.js",
    "db:reset": "rm -f ../db/*.db",
    "clean": "rm -rf dist/",
    "lint": "eslint src/ --ext .ts,.js",
    "lint:fix": "eslint src/ --ext .ts,.js --fix",
    "type-check": "tsc --noEmit",
    "prettier:check": "prettier --check \"src/**/*.{ts,js,json}\" \"*.{ts,js,json}\"",
    "prettier:write": "prettier --write \"src/**/*.{ts,js,json}\" \"*.{ts,js,json}\"",
    "prettier:fix": "prettier --write \"src/**/*.{ts,js,json}\" \"*.{ts,js,json}\"",
    "deadcode": "ts-prune"
  },
  "dependencies": {
    "@fastify/cors": "^9.0.1",
    "@fastify/jwt": "^8.0.0",
    "@fastify/multipart": "^8.0.0",
    "@fastify/static": "^7.0.4",
    "@fastify/websocket": "^8.2.0",
    "bcrypt": "^5.1.1",
    "fastify": "^4.26.2",
    "formdata-node": "^6.0.3",
    "jssha": "3.3.1",
    "node-vault": "^0.10.5",
    "sharp": "^0.34.2",
    "sqlite": "^5.1.1",
    "sqlite3": "^5.1.7"
  },
  "devDependencies": {
    "@types/bcrypt": "^5.0.2",
    "@types/jssha": "^2.0.0",
    "@types/node": "^20.11.30",
    "@types/node-vault": "^0.9.4",
    "@types/sharp": "^0.31.1",
<<<<<<< HEAD
=======
    "@types/ws": "^8.18.1",
>>>>>>> 94c17e32
    "@typescript-eslint/eslint-plugin": "^7.18.0",
    "@typescript-eslint/parser": "^7.18.0",
    "eslint": "^8.57.1",
    "eslint-plugin-unused-imports": "^4.2.0",
    "nodemon": "^3.1.0",
    "prettier": "^3.6.2",
    "ts-node": "^10.9.2",
    "ts-prune": "^0.10.3",
    "typescript": "5.8.3"
  },
  "engines": {
    "node": ">=18.0.0"
  },
  "keywords": [
    "fastify",
    "typescript",
    "pong",
    "websocket",
    "sqlite"
  ],
  "author": "ft_transcendence team",
  "license": "ISC"
}<|MERGE_RESOLUTION|>--- conflicted
+++ resolved
@@ -39,10 +39,7 @@
     "@types/node": "^20.11.30",
     "@types/node-vault": "^0.9.4",
     "@types/sharp": "^0.31.1",
-<<<<<<< HEAD
-=======
     "@types/ws": "^8.18.1",
->>>>>>> 94c17e32
     "@typescript-eslint/eslint-plugin": "^7.18.0",
     "@typescript-eslint/parser": "^7.18.0",
     "eslint": "^8.57.1",
