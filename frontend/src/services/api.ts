--- conflicted
+++ resolved
@@ -42,12 +42,6 @@
 	expires_in: string;
 }
 
-<<<<<<< HEAD
- export interface Avatar {
-    id: string;
-    name: string;
-    url: string;
-=======
 export interface Avatar {
 	id: string;
 	name: string;
@@ -126,7 +120,6 @@
 	total_wins: number;
 	total_losses: number;
 	win_rate: number;
->>>>>>> 5c93ce02
 }
 
 // API Service Class
@@ -274,18 +267,6 @@
 		return new WebSocket(this.getWebSocketUrl());
 	}
 
-<<<<<<< HEAD
-	async getAvatars(): Promise<Avatar[]> {
-    	const response = await this.request<Avatar[]>('/api/avatars');
-    	return response.data!;
-  	}
-
-	async setAvatar(avatarId: string): Promise<void> {
-		await this.request('/api/avatars/set', {
-		method: 'PUT',
-		body: JSON.stringify({ avatar_id: avatarId }),
-		});
-=======
 	// Profile Management
 	async updateProfile(data: { display_name?: string; avatar_url?: string }): Promise<User> {
 		const response = await this.request<User>('/api/auth/profile', {
@@ -600,7 +581,6 @@
 			endpoints: any;
 		}>('/');
 		return response.data!;
->>>>>>> 5c93ce02
 	}
 
 }
