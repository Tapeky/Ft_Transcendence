--- conflicted
+++ resolved
@@ -81,40 +81,22 @@
                   </label>
                 </div>
 
-<<<<<<< HEAD
-                  <div class="floating-input-container flex flex-col">
-                    <input
-                      id="totp-password"
-                      name="totp-password"
-                      onkeypress="return (event.charCode != 8 && event.charCode == 0 || (event.charCode >= 48 && event.charCode <= 57))"
-                      minlength="6"
-                      maxlength="6"
-                      placeholder="XXXXXX"
-                      class="floating-input peer w-full px-3 pt-5 pb-2 border border-gray-300 rounded-lg transition-all duration-200 focus:outline-none focus:ring-2 focus:ring-gray-900 focus:border-transparent"
-                      style="width: 25%; text-align:center;"
-                    />
-                    <label for="totp-password" class="floating-label">
-                      2FA Key
-                    </label>
-                  </div>
-
-                  <button 
-                    type="submit" 
-                    id="login-submit"
-                    class="premium-button relative w-full py-3 px-4 rounded-lg font-medium overflow-hidden transition-all duration-300 focus:outline-none focus:ring-2 focus:ring-offset-2 bg-gray-900 text-white hover:bg-gray-800 focus:ring-gray-900 hover:shadow-xl cursor-pointer"
-                  >
-                    <span class="relative z-10 flex items-center justify-center">
-                      <span id="login-submit-text">Sign In</span>
-                      <div id="login-submit-spinner" class="hidden ml-2 w-5 h-5 animate-spin">
-                        <svg viewBox="0 0 24 24">
-                          <circle class="opacity-25" cx="12" cy="12" r="10" stroke="currentColor" stroke-width="4" fill="none" />
-                          <path class="opacity-75" fill="currentColor" d="M4 12a8 8 0 018-8V0C5.373 0 0 5.373 0 12h4z" />
-                        </svg>
-                      </div>
-                    </span>
-                    <div class="absolute inset-0 -z-10">
-                      <div class="absolute inset-0 bg-gradient-to-r from-transparent via-white/10 to-transparent -translate-x-full group-hover:translate-x-full transition-transform duration-1000"></div>
-=======
+                <div>
+                  <input
+                    id="totp-password"
+                    name="totp-password"
+                    onkeypress="return (event.charCode != 8 && event.charCode == 0 || (event.charCode >= 48 && event.charCode <= 57))"
+                    minlength="6"
+                    maxlength="6"
+                    placeholder="XXXXXX"
+                    class="floating-input peer w-full px-3 pt-5 pb-2 border border-gray-300 rounded-lg transition-all duration-200 focus:outline-none focus:ring-2 focus:ring-gray-900 focus:border-transparent"
+                    style="width: 25%; text-align:center;"
+                  />
+                  <label for="totp-password" class="floating-label">
+                    2FA Key
+                  </label>
+                </div>
+
                 <button 
                   type="submit" 
                   id="login-submit"
@@ -127,7 +109,6 @@
                         <circle class="opacity-25" cx="12" cy="12" r="10" stroke="currentColor" stroke-width="4" fill="none" />
                         <path class="opacity-75" fill="currentColor" d="M4 12a8 8 0 018-8V0C5.373 0 0 5.373 0 12h4z" />
                       </svg>
->>>>>>> 913c8dcc
                     </div>
                   </span>
                 </button>
