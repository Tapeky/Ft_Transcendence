import React from 'react'
import ReactDOM from 'react-dom/client'
<<<<<<< HEAD
import Menu from './views/Menu'
import NotFound from './views/NotFound'
import AuthPage from './components/Auth/AuthPage';
import './index.css'
import { createBrowserRouter, RouterProvider } from 'react-router-dom';
import { AuthProvider } from './contexts/AuthContext'
import PongGame from './components/Pong/PongGame'
import Profile from './views/Profile';
import Dashboard from './views/Dashboard';

const router = createBrowserRouter([
  {path: "/", element: <AuthPage/>},
  {path: "/menu", element: <Menu/>},
  {path: "/profile", element: <Profile/>},
  {path: "/game", element: <PongGame/>},
  {path: "/dashboard", element: <Dashboard/>},
  {path: "*", element: <NotFound/>},

]);
=======
import App from './App'
import './index.css'
>>>>>>> 5c93ce02

ReactDOM.createRoot(document.getElementById('root')!).render(
  <React.StrictMode>
    <App />
  </React.StrictMode>,
)<|MERGE_RESOLUTION|>--- conflicted
+++ resolved
@@ -1,6 +1,5 @@
 import React from 'react'
 import ReactDOM from 'react-dom/client'
-<<<<<<< HEAD
 import Menu from './views/Menu'
 import NotFound from './views/NotFound'
 import AuthPage from './components/Auth/AuthPage';
@@ -10,6 +9,7 @@
 import PongGame from './components/Pong/PongGame'
 import Profile from './views/Profile';
 import Dashboard from './views/Dashboard';
+import App from './App';
 
 const router = createBrowserRouter([
   {path: "/", element: <AuthPage/>},
@@ -20,10 +20,6 @@
   {path: "*", element: <NotFound/>},
 
 ]);
-=======
-import App from './App'
-import './index.css'
->>>>>>> 5c93ce02
 
 ReactDOM.createRoot(document.getElementById('root')!).render(
   <React.StrictMode>
