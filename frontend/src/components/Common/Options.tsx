--- conflicted
+++ resolved
@@ -1,9 +1,5 @@
 import { useAuth } from "../../contexts/AuthContext";
-<<<<<<< HEAD
 import { useNavigate, Link } from "react-router-dom";
-=======
-// import { useNavigate } from "react-router-dom";
->>>>>>> 5d5c0c0b
 
 const Options = () => {
 
